# Changelog

## master / unreleased
<<<<<<< HEAD

## 1.19.1 2025-09-20

* [BUGFIX] Frontend: Fix remote read snappy input due to request string logging when query stats enabled. #7025
=======
* [CHANGE] StoreGateway/Alertmanager: Add default 5s connection timeout on client. #6603
* [CHANGE] Ingester: Remove EnableNativeHistograms config flag and instead gate keep through new per-tenant limit at ingestion. #6718
* [CHANGE] Validate a tenantID when to use a single tenant resolver. #6727
* [FEATURE] Distributor: Add an experimental `-distributor.otlp.enable-type-and-unit-labels` flag to add `__type__` and `__unit__` labels for OTLP metrics. #6969
* [FEATURE] Distributor: Add an experimental `-distributor.otlp.allow-delta-temporality` flag to ingest delta temporality otlp metrics. #6934
* [FEATURE] Query Frontend: Add dynamic interval size for query splitting. This is enabled by configuring experimental flags `querier.max-shards-per-query` and/or `querier.max-fetched-data-duration-per-query`. The split interval size is dynamically increased to maintain a number of shards and total duration fetched below the configured values. #6458
* [FEATURE] Querier/Ruler: Add `query_partial_data` and `rules_partial_data` limits to allow queries/rules to be evaluated with data from a single zone, if other zones are not available. #6526
* [FEATURE] Update prometheus alertmanager version to v0.28.0 and add new integration msteamsv2, jira, and rocketchat. #6590
* [FEATURE] Ingester/StoreGateway: Add `ResourceMonitor` module in Cortex, and add `ResourceBasedLimiter` in Ingesters and StoreGateways. #6674
* [FEATURE] Support Prometheus remote write 2.0. #6330
* [FEATURE] Ingester: Support out-of-order native histogram ingestion. It automatically enabled when `-ingester.out-of-order-time-window > 0` and `-blocks-storage.tsdb.enable-native-histograms=true`. #6626 #6663
* [FEATURE] Ruler: Add support for percentage based sharding for rulers. #6680
* [FEATURE] Ruler: Add support for group labels. #6665
* [FEATURE] Query federation: Introduce a regex tenant resolver to allow regex in `X-Scope-OrgID` value. #6713
- Add an experimental `tenant-federation.regex-matcher-enabled` flag. If it enabled, user can input regex to `X-Scope-OrgId`, the matched tenantIDs are automatically involved. The user discovery is based on scanning block storage, so new users can get queries after uploading a block (generally 2h).
- Add an experimental `tenant-federation.user-sync-interval` flag, it specifies how frequently to scan users. The scanned users are used to calculate matched tenantIDs.
* [FEATURE] Experimental Support Parquet format: Implement parquet converter service to convert a TSDB block into Parquet and Parquet Queryable. #6716 #6743
* [FEATURE] Distributor/Ingester: Implemented experimental feature to use gRPC stream connection for push requests. This can be enabled by setting `-distributor.use-stream-push=true`. #6580
* [FEATURE] Compactor: Add support for percentage based sharding for compactors. #6738
* [FEATURE] Querier: Allow choosing PromQL engine via header. #6777
* [FEATURE] Querier: Support for configuring query optimizers and enabling XFunctions in the Thanos engine. #6873
* [FEATURE] Query Frontend: Add support /api/v1/format_query API for formatting queries. #6893
* [FEATURE] Query Frontend: Add support for /api/v1/parse_query API (experimental) to parse a PromQL expression and return it as a JSON-formatted AST (abstract syntax tree). #6978
* [ENHANCEMENT] Distributor: Emit an error with a 400 status code when empty labels are found before the relabelling or label dropping process. #7052
* [ENHANCEMENT] Parquet Storage: Add support for additional sort columns during Parquet file generation #7003
* [ENHANCEMENT] Modernizes the entire codebase by using go modernize tool. #7005
* [ENHANCEMENT] Overrides Exporter: Expose all fields that can be converted to float64. Also, the label value `max_local_series_per_metric` got renamed to `max_series_per_metric`, and `max_local_series_per_user` got renamed to `max_series_per_user`. #6979
* [ENHANCEMENT] Ingester: Add `cortex_ingester_tsdb_wal_replay_unknown_refs_total` and `cortex_ingester_tsdb_wbl_replay_unknown_refs_total` metrics to track unknown series references during wal/wbl replaying. #6945
* [ENHANCEMENT] Ruler: Emit an error message when the rule synchronization fails. #6902
* [ENHANCEMENT] Querier: Support snappy and zstd response compression for `-querier.response-compression` flag. #6848
* [ENHANCEMENT] Tenant Federation: Add a # of query result limit logic when the `-tenant-federation.regex-matcher-enabled` is enabled. #6845
* [ENHANCEMENT] Query Frontend: Add a `cortex_slow_queries_total` metric to track # of slow queries per user. #6859
* [ENHANCEMENT] Query Frontend: Change to return 400 when the tenant resolving fail. #6715
* [ENHANCEMENT] Querier: Support query parameters to metadata api (/api/v1/metadata) to allow user to limit metadata to return. Add a `-ingester.return-all-metadata` flag to make the metadata API run when the deployment. Please set this flag to `false` to use the metadata API with the limits later. #6681 #6744
* [ENHANCEMENT] Ingester: Add a `cortex_ingester_active_native_histogram_series` metric to track # of active NH series. #6695
* [ENHANCEMENT] Query Frontend: Add new limit `-frontend.max-query-response-size` for total query response size after decompression in query frontend. #6607
* [ENHANCEMENT] Alertmanager: Add nflog and silences maintenance metrics. #6659
* [ENHANCEMENT] Querier: limit label APIs to query only ingesters if `start` param is not been specified. #6618
* [ENHANCEMENT] Alertmanager: Add new limits `-alertmanager.max-silences-count` and `-alertmanager.max-silences-size-bytes` for limiting silences per tenant. #6605
* [ENHANCEMENT] Update prometheus version to v3.1.0. #6583
* [ENHANCEMENT] Add `compactor.auto-forget-delay` for compactor to auto forget compactors after X minutes without heartbeat. #6533
* [ENHANCEMENT] StoreGateway: Emit more histogram buckets on the `cortex_querier_storegateway_refetches_per_query` metric. #6570
* [ENHANCEMENT] Querier: Apply bytes limiter to LabelNames and LabelValuesForLabelNames. #6568
* [ENHANCEMENT] Query Frontend: Add a `too_many_tenants` reason label value to `cortex_rejected_queries_total` metric to track the rejected query count due to the # of tenant limits. #6569
* [ENHANCEMENT] Alertmanager: Add receiver validations for msteamsv2 and rocketchat. #6606
* [ENHANCEMENT] Query Frontend: Add a `-frontend.enabled-ruler-query-stats` flag to configure whether to report the query stats log for queries coming from the Ruler. #6504
* [ENHANCEMENT] OTLP: Support otlp metadata ingestion. #6617
* [ENHANCEMENT] AlertManager: Add `keep_instance_in_the_ring_on_shutdown` and `tokens_file_path` configs for alertmanager ring. #6628
* [ENHANCEMENT] Querier: Add metric and enhanced logging for query partial data. #6676
* [ENHANCEMENT] Ingester: Push request should fail when label set is out of order #6746
* [ENHANCEMENT] Querier: Add `querier.ingester-query-max-attempts` to retry on partial data. #6714
* [ENHANCEMENT] Distributor: Add min/max schema validation for Native Histogram. #6766
* [ENHANCEMENT] Ingester: Handle runtime errors in query path #6769
* [ENHANCEMENT] Compactor: Support metadata caching bucket for Cleaner. Can be enabled via `-compactor.cleaner-caching-bucket-enabled` flag. #6778
* [ENHANCEMENT] Distributor: Add ingestion rate limit for Native Histogram. #6794 and #6994
* [ENHANCEMENT] Ingester: Add active series limit specifically for Native Histogram. #6796
* [ENHANCEMENT] Compactor, Store Gateway: Introduce user scanner strategy and user index. #6780
* [ENHANCEMENT] Querier: Support chunks cache for parquet queryable. #6805
* [ENHANCEMENT] Parquet Storage: Add some metrics for parquet blocks and converter. #6809 #6821
* [ENHANCEMENT] Compactor: Optimize cleaner run time. #6815
* [ENHANCEMENT] Parquet Storage: Allow percentage based dynamic shard size for Parquet Converter. #6817
* [ENHANCEMENT] Query Frontend: Enhance the performance of the JSON codec. #6816
* [ENHANCEMENT] Compactor: Emit partition metrics separate from cleaner job. #6827
* [ENHANCEMENT] Metadata Cache: Support inmemory and multi level cache backend. #6829
* [ENHANCEMENT] Store Gateway: Allow to ignore syncing blocks older than certain time using `ignore_blocks_before`. #6830
* [ENHANCEMENT] Distributor: Add native histograms max sample size bytes limit validation. #6834
* [ENHANCEMENT] Querier: Support caching parquet labels file in parquet queryable. #6835
* [ENHANCEMENT] Querier: Support query limits in parquet queryable. #6870
* [ENHANCEMENT] Ring: Add zone label to ring_members metric. #6900
* [ENHANCEMENT] Ingester: Add new metric `cortex_ingester_push_errors_total` to track reasons for ingester request failures. #6901
* [ENHANCEMENT] Ring: Expose `detailed_metrics_enabled` for all rings. Default true. #6926
* [ENHANCEMENT] Parquet Storage: Allow Parquet Queryable to disable fallback to Store Gateway. #6920
* [ENHANCEMENT] Query Frontend: Add a `format_query` and `parse_query` labels value to the `op` label at `cortex_query_frontend_queries_total` metric. #6925 #6990
* [ENHANCEMENT] API: add request ID injection to context to enable tracking requests across downstream services. #6895
* [ENHANCEMENT] gRPC: Add gRPC Channelz monitoring. #6950
* [ENHANCEMENT] Upgrade build image and Go version to 1.24.6. #6970 #6976
* [ENHANCEMENT] Implement versioned transactions for writes to DynamoDB ring. #6986
* [ENHANCEMENT] Add source metadata to requests(api vs ruler) #6947
* [ENHANCEMENT] Add new metric `cortex_discarded_series` and `cortex_discarded_series_per_labelset` to track number of series that have a discarded sample. #6995
* [BUGFIX] Ingester: Avoid error or early throttling when READONLY ingesters are present in the ring #6517
* [BUGFIX] Ingester: Fix labelset data race condition. #6573
* [BUGFIX] Compactor: Cleaner should not put deletion marker for blocks with no-compact marker. #6576
* [BUGFIX] Compactor: Cleaner would delete bucket index when there is no block in bucket store. #6577
* [BUGFIX] Querier: Fix marshal native histogram with empty bucket when protobuf codec is enabled. #6595
* [BUGFIX] Query Frontend: Fix samples scanned and peak samples query stats when query hits results cache. #6591
* [BUGFIX] Query Frontend: Fix panic caused by nil pointer dereference. #6609
* [BUGFIX] Ingester: Add check to avoid query 5xx when closing tsdb. #6616
* [BUGFIX] Querier: Fix panic when marshaling QueryResultRequest. #6601
* [BUGFIX] Ingester: Avoid resharding for query when restart readonly ingesters. #6642
* [BUGFIX] Query Frontend: Fix query frontend per `user` metrics clean up. #6698
* [BUGFIX] Add `__markers__` tenant ID validation. #6761
* [BUGFIX] Ring: Fix nil pointer exception when token is shared. #6768
* [BUGFIX] Fix race condition in active user. #6773
* [BUGFIX] Ruler: Prevent counting 2xx and 4XX responses as failed writes. #6785
* [BUGFIX] Ingester: Allow shipper to skip corrupted blocks. #6786
* [BUGFIX] Compactor: Delete the prefix `blocks_meta` from the metadata fetcher metrics. #6832
* [BUGFIX] Store Gateway: Avoid race condition by deduplicating entries in bucket stores user scan. #6863
* [BUGFIX] Runtime-config: Change to check tenant limit validation when loading runtime config only for `all`, `distributor`, `querier`, and `ruler` targets. #6880
* [BUGFIX] Frontend: Fix remote read snappy input due to request string logging when query stats enabled. #7025
* [BUGFIX] Distributor: Fix the `/distributor/all_user_stats` api to work during rolling updates on ingesters. #7026
>>>>>>> bb7fe1eb

## 1.19.0 2025-02-27

* [CHANGE] Deprecate `-blocks-storage.tsdb.wal-compression-enabled` flag (use `blocks-storage.tsdb.wal-compression-type` instead). #6529
* [CHANGE] OTLP: Change OTLP handler to be consistent with the Prometheus OTLP handler. #6272
- `target_info` metric is enabled by default and can be disabled via `-distributor.otlp.disable-target-info=true` flag
- Convert all attributes to labels is disabled by default and can be enabled via `-distributor.otlp.convert-all-attributes=true` flag
- You can specify the attributes converted to labels via `-distributor.promote-resource-attributes` flag. Supported only if `-distributor.otlp.convert-all-attributes=false`
* [CHANGE] Change all max async concurrency default values `50` to `3` #6268
* [CHANGE] Change default value of `-blocks-storage.bucket-store.index-cache.multilevel.max-async-concurrency` from `50` to `3` #6265
* [CHANGE] Enable Compactor and Alertmanager in target all. #6204
* [CHANGE] Update the `cortex_ingester_inflight_push_requests` metric to represent the maximum number of inflight requests recorded in the last minute. #6437
* [CHANGE] gRPC Client: Expose connection timeout and set default to value to 5s. #6523
* [FEATURE] Ruler: Add an experimental flag `-ruler.query-response-format` to retrieve query response as a proto format. #6345
* [FEATURE] Ruler: Pagination support for List Rules API. #6299
* [FEATURE] Query Frontend/Querier: Add protobuf codec `-api.querier-default-codec` and the option to choose response compression type `-querier.response-compression`. #5527
* [FEATURE] Ruler: Experimental: Add `ruler.frontend-address` to allow query to query frontends instead of ingesters. #6151
* [FEATURE] Ruler: Minimize chances of missed rule group evaluations that can occur due to OOM kills, bad underlying nodes, or due to an unhealthy ruler that appears in the ring as healthy. This feature is enabled via `-ruler.enable-ha-evaluation` flag. #6129
* [FEATURE] Store Gateway: Add an in-memory chunk cache. #6245
* [FEATURE] Chunk Cache: Support multi level cache and add metrics. #6249
* [FEATURE] Distributor: Accept multiple HA Tracker pairs in the same request. #6256
* [FEATURE] Ruler: Add support for per-user external labels #6340
* [FEATURE] Query Frontend: Support a metadata federated query when `-tenant-federation.enabled=true`. #6461
* [FEATURE] Query Frontend: Support an exemplar federated query when `-tenant-federation.enabled=true`. #6455
* [FEATURE] Ingester/StoreGateway: Add support for cache regex query matchers via `-ingester.matchers-cache-max-items` and `-blocks-storage.bucket-store.matchers-cache-max-items`. #6477 #6491
* [ENHANCEMENT] Query Frontend: Add more operation label values to the `cortex_query_frontend_queries_total` metric. #6519
* [ENHANCEMENT] Query Frontend: Add a `source` label to query stat metrics. #6470
* [ENHANCEMENT] Query Frontend: Add a flag `-tenant-federation.max-tenant` to limit the number of tenants for federated query. #6493
* [ENHANCEMENT] Querier: Add a `-tenant-federation.max-concurrent` flags to configure the number of worker processing federated query and add a `cortex_querier_federated_tenants_per_query` histogram to track the number of tenants per query. #6449
* [ENHANCEMENT] Query Frontend: Add a number of series in the query response to the query stat log. #6423
* [ENHANCEMENT] Store Gateway: Add a hedged request to reduce the tail latency. #6388
* [ENHANCEMENT] Ingester: Add metrics to track succeed/failed native histograms. #6370
* [ENHANCEMENT] Query Frontend/Querier: Add an experimental flag `-querier.enable-promql-experimental-functions` to enable experimental promQL functions. #6355
* [ENHANCEMENT] OTLP: Add `-distributor.otlp-max-recv-msg-size` flag to limit OTLP request size in bytes. #6333
* [ENHANCEMENT] S3 Bucket Client: Add a list objects version configs to configure list api object version. #6280
* [ENHANCEMENT] OpenStack Swift: Add application credential configs for Openstack swift object storage backend. #6255
* [ENHANCEMENT] Query Frontend: Add new query stats metrics `cortex_query_samples_scanned_total` and `cortex_query_peak_samples` to track scannedSamples and peakSample per user. #6228
* [ENHANCEMENT] Ingester: Add option `ingester.disable-chunk-trimming` to disable chunk trimming. #6300
* [ENHANCEMENT] Ingester: Add `blocks-storage.tsdb.wal-compression-type` to support zstd wal compression type. #6232
* [ENHANCEMENT] Query Frontend: Add info field to query response. #6207
* [ENHANCEMENT] Query Frontend: Add peakSample in query stats response. #6188
* [ENHANCEMENT] Ruler: Add new ruler metric `cortex_ruler_rule_groups_in_store` that is the total rule groups per tenant in store, which can be used to compare with `cortex_prometheus_rule_group_rules` to count the number of rule groups that are not loaded by a ruler. #5869
* [ENHANCEMENT] Ingester/Ring: New `READONLY` status on ring to be used by Ingester. New ingester API to change mode of ingester #6163
* [ENHANCEMENT] Ruler: Add query statistics metrics when --ruler.query-stats-enabled=true. #6173
* [ENHANCEMENT] Ingester: Add new API `/ingester/all_user_stats` which shows loaded blocks, active timeseries and ingestion rate for a specific ingester. #6178
* [ENHANCEMENT] Distributor: Add new `cortex_reduced_resolution_histogram_samples_total` metric to track the number of histogram samples which resolution was reduced. #6182
* [ENHANCEMENT] StoreGateway: Implement metadata API limit in queryable. #6195
* [ENHANCEMENT] Ingester: Add matchers to ingester LabelNames() and LabelNamesStream() RPC. #6209
* [ENHANCEMENT] KV: Add TLS configs to consul. #6374
* [ENHANCEMENT] Ingester/Store Gateway Clients: Introduce an experimental HealthCheck handler to quickly fail requests directed to unhealthy targets. #6225 #6257
* [ENHANCEMENT] Upgrade build image and Go version to 1.23.2. #6261 #6262
* [ENHANCEMENT] Ingester: Introduce a new experimental feature for caching expanded postings on the ingester. #6296
* [ENHANCEMENT] Querier/Ruler: Expose `store_gateway_consistency_check_max_attempts` for max retries when querying store gateway in consistency check. #6276
* [ENHANCEMENT] StoreGateway: Add new `cortex_bucket_store_chunk_pool_inuse_bytes` metric to track the usage in chunk pool. #6310
* [ENHANCEMENT] Distributor: Add new `cortex_distributor_inflight_client_requests` metric to track number of ingester client inflight requests. #6358
* [ENHANCEMENT] Distributor: Expose `cortex_label_size_bytes` native histogram metric. #6372
* [ENHANCEMENT] Add new option `-server.grpc_server-num-stream-workers` to configure the number of worker goroutines that should be used to process incoming streams. #6386
* [ENHANCEMENT] Distributor: Return HTTP 5XX instead of HTTP 4XX when instance limits are hit. #6358
* [ENHANCEMENT] Ingester: Make sure unregistered ingester joining the ring after WAL replay. #6277
* [ENHANCEMENT] Distributor: Add a new `-distributor.num-push-workers` flag to use a goroutine worker pool when sending data from distributor to ingesters. #6406
* [ENHANCEMENT] Ingester: If a limit per label set entry doesn't have any label, use it as the default partition to catch all series that doesn't match any other label sets entries. #6435
* [ENHANCEMENT] Querier: Add new `cortex_querier_codec_response_size` metric to track the size of the encoded query responses from queriers. #6444
* [ENHANCEMENT] Distributor: Added `cortex_distributor_received_samples_per_labelset_total` metric to calculate ingestion rate per label set. #6443
* [ENHANCEMENT] Added metric name in limiter per-metric exceeded errors. #6416
* [ENHANCEMENT] StoreGateway: Added `cortex_bucket_store_indexheader_load_duration_seconds` and `cortex_bucket_store_indexheader_download_duration_seconds` metrics for time of downloading and loading index header files. #6445
* [ENHANCEMENT] Blocks Storage: Allow use of non-dualstack endpoints for S3 blocks storage via `-blocks-storage.s3.disable-dualstack`. #6522
* [BUGFIX] Runtime-config: Handle absolute file paths when working directory is not / #6224
* [BUGFIX] Ruler: Allow rule evaluation to complete during shutdown. #6326
* [BUGFIX] Ring: update ring with new ip address when instance is lost, rejoins, but heartbeat is disabled.  #6271
* [BUGFIX] Ingester: Fix regression on usage of cortex_ingester_queried_chunks. #6398
* [BUGFIX] Ingester: Fix possible race condition when `active series per LabelSet` is configured. #6409
* [BUGFIX] Query Frontend: Fix @ modifier not being applied correctly on sub queries. #6450
* [BUGFIX] Cortex Redis flags with multiple dots #6476
* [BUGFIX] ThanosEngine: Only enable default optimizers. #6776

## 1.18.1 2024-10-14

* [BUGFIX] Backporting upgrade to go 1.22.7 to patch CVE-2024-34155, CVE-2024-34156, CVE-2024-34158 #6217 #6264


## 1.18.0 2024-09-03

* [CHANGE] Ingester: Remove `-querier.query-store-for-labels-enabled` flag. Querying long-term store for labels is always enabled. #5984
* [CHANGE] Server: Instrument `cortex_request_duration_seconds` metric with native histogram. If `native-histograms` feature is enabled in monitoring Prometheus then the metric name needs to be updated in your dashboards. #6056
* [CHANGE] Distributor/Ingester: Change `cortex_distributor_ingester_appends_total`, `cortex_distributor_ingester_append_failures_total`, `cortex_distributor_ingester_queries_total`, and `cortex_distributor_ingester_query_failures_total` metrics to use the ingester ID instead of its IP as the label value. #6078
* [CHANGE] OTLP: Set `AddMetricSuffixes` to true to always enable metric name normalization. #6136
* [CHANGE] Querier: Deprecate and enable by default `querier.ingester-metadata-streaming` flag. #6147
* [CHANGE] QueryFrontend/QueryScheduler: Deprecate `-querier.max-outstanding-requests-per-tenant` and `-query-scheduler.max-outstanding-requests-per-tenant` flags. Use frontend.max-outstanding-requests-per-tenant instead. #6146
* [CHANGE] Ingesters: Enable 'snappy-block' compression on ingester clients by default. #6148
* [CHANGE] Ruler: Scheduling `ruler.evaluation-delay-duration` to be deprecated. Ruler will use the highest value between `ruler.evaluation-delay-duration` and `ruler.query-offset` #6149
* [CHANGE] Querier: Remove `-querier.at-modifier-enabled` flag. #6157
* [CHANGE] Tracing: Remove deprecated `oltp_endpoint` config entirely. #6158
* [CHANGE] Store Gateway: Enable store gateway zone stable shuffle sharding by default. #6161
* [FEATURE] Ingester/Distributor: Experimental: Enable native histogram ingestion via `-blocks-storage.tsdb.enable-native-histograms` flag. #5986 #6010 #6020
* [FEATURE] Querier: Enable querying native histogram chunks. #5944 #6031
* [FEATURE] Query Frontend: Support native histogram in query frontend response. #5996 #6043
* [FEATURE] Ruler: Support sending native histogram samples to Ingester. #6029
* [FEATURE] Ruler: Add support for filtering out alerts in ListRules API. #6011
* [FEATURE] Query Frontend: Added a query rejection mechanism to block resource-intensive queries. #6005
* [FEATURE] OTLP: Support ingesting OTLP exponential metrics as native histograms. #6071 #6135
* [FEATURE] Ingester: Add `ingester.instance-limits.max-inflight-query-requests` to allow limiting ingester concurrent queries. #6081
* [FEATURE] Distributor: Add `validation.max-native-histogram-buckets` to limit max number of bucket count. Distributor will try to automatically reduce histogram resolution until it is within the bucket limit or resolution cannot be reduced anymore. #6104
* [FEATURE] Store Gateway: Introduce token bucket limiter to enhance store gateway throttling. #6016
* [FEATURE] Ruler: Add support for `query_offset` field on RuleGroup and new `ruler_query_offset` per-tenant limit. #6085
* [ENHANCEMENT] Ruler: Add support to persist tokens in rulers. #5987
* [ENHANCEMENT] Query Frontend/Querier: Added store gateway postings touched count and touched size in Querier stats and log in Query Frontend. #5892
* [ENHANCEMENT] Query Frontend/Querier: Returns `warnings` on prometheus query responses. #5916
* [ENHANCEMENT] Ingester: Allowing to configure `-blocks-storage.tsdb.head-compaction-interval` flag up to 30 min and add a jitter on the first head compaction. #5919 #5928
* [ENHANCEMENT] Distributor: Added `max_inflight_push_requests` config to ingester client to protect distributor from OOMKilled. #5917
* [ENHANCEMENT] Distributor/Querier: Clean stale per-ingester metrics after ingester restarts. #5930
* [ENHANCEMENT] Distributor/Ring: Allow disabling detailed ring metrics by ring member. #5931
* [ENHANCEMENT] KV: Etcd Added etcd.ping-without-stream-allowed parameter to disable/enable PermitWithoutStream #5933
* [ENHANCEMENT] Ingester: Add a new `limits_per_label_set` limit. This limit functions similarly to `max_series_per_metric`, but allowing users to define the maximum number of series per LabelSet. #5950 #5993
* [ENHANCEMENT] Store Gateway: Log gRPC requests together with headers configured in `http_request_headers_to_log`. #5958
* [ENHANCEMENT] Ingester: Add a new experimental `-ingester.labels-string-interning-enabled` flag to enable string interning for metrics labels. #6057
* [ENHANCEMENT] Ingester: Add link to renew 10% of the ingesters tokens in the admin page. #6063
* [ENHANCEMENT] Ruler: Add support for filtering by `state` and `health` field on Rules API. #6040
* [ENHANCEMENT] Ruler: Add support for filtering by `match` field on Rules API. #6083
* [ENHANCEMENT] Distributor: Reduce memory usage when error volume is high. #6095
* [ENHANCEMENT] Compactor: Centralize metrics used by compactor and add user label to compactor metrics. #6096
* [ENHANCEMENT] Compactor: Add unique execution ID for each compaction cycle in log for easy debugging. #6097
* [ENHANCEMENT] Compactor: Differentiate retry and halt error and retry failed compaction only on retriable error. #6111
* [ENHANCEMENT] Ruler: Add support for filtering by `state` and `health` field on Rules API. #6040
* [ENHANCEMENT] Compactor: Split cleaner cycle for active and deleted tenants. #6112
* [ENHANCEMENT] Compactor: Introduce cleaner visit marker. #6113
* [ENHANCEMENT] Query Frontend: Add `cortex_query_samples_total` metric. #6142
* [ENHANCEMENT] Ingester: Implement metadata API limit. #6128
* [BUGFIX] Configsdb: Fix endline issue in db password. #5920
* [BUGFIX] Ingester: Fix `user` and `type` labels for the `cortex_ingester_tsdb_head_samples_appended_total` TSDB metric. #5952
* [BUGFIX] Querier: Enforce max query length check for `/api/v1/series` API even though `ignoreMaxQueryLength` is set to true. #6018
* [BUGFIX] Ingester: Fix issue with the minimize token generator where it was not taking in consideration the current ownership of an instance when generating extra tokens. #6062
* [BUGFIX] Scheduler: Fix user queue in scheduler that was not thread-safe. #6077 #6160
* [BUGFIX] Ingester: Include out-of-order head compaction when compacting TSDB head. #6108
* [BUGFIX] Ingester: Fix `cortex_ingester_tsdb_mmap_chunks_total` metric. #6134
* [BUGFIX] Query Frontend: Fix query rejection bug for metadata queries. #6143

## 1.17.1 2024-05-20

* [CHANGE] Query Frontend/Ruler: Omit empty data, errorType and error fields in API response. #5953 #5954
* [ENHANCEMENT] Ingester: Added `upload_compacted_blocks_enabled` config to ingester to parameterize uploading compacted blocks. #5959
* [BUGFIX] Querier: Select correct tenant during query federation. #5943

## 1.17.0 2024-04-30

* [CHANGE] Azure Storage: Upgraded objstore dependency and support Azure Workload Identity Authentication. Added `connection_string` to support authenticating via SAS token. Marked `msi_resource` config as deprecating. #5645
* [CHANGE] Store Gateway: Add a new fastcache based inmemory index cache. #5619
* [CHANGE] Index Cache: Multi level cache backfilling operation becomes async. Added `-blocks-storage.bucket-store.index-cache.multilevel.max-async-concurrency` and `-blocks-storage.bucket-store.index-cache.multilevel.max-async-buffer-size` configs and metric `cortex_store_multilevel_index_cache_backfill_dropped_items_total` for number of dropped items. #5661
* [CHANGE] Ingester: Disable uploading compacted blocks and overlapping compaction in ingester. #5735
* [CHANGE] Distributor: Count the number of rate-limited samples in `distributor_samples_in_total`. #5714
* [CHANGE] Ruler: Remove `cortex_ruler_write_requests_total`, `cortex_ruler_write_requests_failed_total`, `cortex_ruler_queries_total`, `cortex_ruler_queries_failed_total`, and `cortex_ruler_query_seconds_total` metrics for the tenant when the ruler deletes the manager for the tenant. #5772
* [CHANGE] Main: Mark `mem-ballast-size-bytes` flag as deprecated. #5816
* [CHANGE] Querier: Mark `-querier.ingester-streaming` flag as deprecated. Now query ingester streaming is always enabled. #5817
* [CHANGE] Compactor/Bucket Store: Added `-blocks-storage.bucket-store.block-discovery-strategy` to configure different block listing strategy. Reverted the current recursive block listing mechanism and use the strategy `Concurrent` as in 1.15. #5828
* [CHANGE] Compactor: Don't halt compactor when overlapped source blocks detected. #5854
* [CHANGE] S3 Bucket Client: Expose `-blocks-storage.s3.send-content-md5` flag and set default checksum algorithm to MD5. #5870
* [CHANGE] Querier: Mark `querier.iterators` and `querier.batch-iterators` flags as deprecated. Now querier always use batch iterators. #5868
* [CHANGE] Query Frontend: Error response returned by Query Frontend now follows Prometheus API error response format. #5811
* [FEATURE] Experimental: OTLP ingestion. #5813
* [FEATURE] Query Frontend/Scheduler: Add query priority support. #5605
* [FEATURE] Tracing: Use `kuberesolver` to resolve OTLP endpoints address with `kubernetes://` prefix as Kubernetes service. #5731
* [FEATURE] Tracing: Add `tracing.otel.round-robin` flag to use `round_robin` gRPC client side LB policy for sending OTLP traces. #5731
* [FEATURE] Ruler: Add `ruler.concurrent-evals-enabled` flag to enable concurrent evaluation within a single rule group for independent rules. Maximum concurrency can be configured via `ruler.max-concurrent-evals`. #5766
* [FEATURE] Distributor Queryable: Experimental: Add config `zone_results_quorum_metadata`. When querying ingesters using metadata APIs such as label names and values, only results from quorum number of zones will be included and merged. #5779
* [FEATURE] Storage Cache Clients: Add config `set_async_circuit_breaker_config` to utilize the circuit breaker pattern for dynamically thresholding asynchronous set operations. Implemented in both memcached and redis cache clients. #5789
* [FEATURE] Ruler: Add experimental `experimental.ruler.api-deduplicate-rules` flag to remove duplicate rule groups from the Prometheus compatible rules API endpoint. Add experimental `ruler.ring.replication-factor` and `ruler.ring.zone-awareness-enabled` flags to configure rule group replication, but only the first ruler in the replicaset evaluates the rule group, the rest will be used as backup to handle events when a ruler is down during an API request to list rules. #5782 #5901
* [FEATURE] Ring: Add experimental `-ingester.tokens-generator-strategy=minimize-spread` flag to enable the new minimize spread token generator strategy. #5855
* [FEATURE] Ring Status Page: Add `Ownership Diff From Expected` column in the ring table to indicate the extent to which the ownership of a specific ingester differs from the expected ownership. #5889
* [ENHANCEMENT] Ingester: Add per-tenant new metric `cortex_ingester_tsdb_data_replay_duration_seconds`. #5477
* [ENHANCEMENT] Store Gateway: Added `-store-gateway.enabled-tenants` and `-store-gateway.disabled-tenants` to explicitly enable or disable store-gateway for specific tenants. #5638
* [ENHANCEMENT] Query Frontend: Write service timing header in response even though there is an error. #5653
* [ENHANCEMENT] Compactor: Add new compactor metric `cortex_compactor_start_duration_seconds`. #5683
* [ENHANCEMENT] Index Cache: Multi level cache adds config `max_backfill_items` to cap max items to backfill per async operation. #5686
* [ENHANCEMENT] Query Frontend: Log number of split queries in `query stats` log. #5703
* [ENHANCEMENT] Compactor: Skip compaction retry when encountering a permission denied error. #5727
* [ENHANCEMENT] Logging: Added new options for logging HTTP request headers: `-server.log-request-headers` enables logging HTTP request headers, `-server.log-request-headers-exclude-list` allows users to specify headers which should not be logged. #5744
* [ENHANCEMENT] Query Frontend/Scheduler: Time check in query priority now considers overall data select time window (including range selectors, modifiers and lookback delta). #5758
* [ENHANCEMENT] Querier: Added `querier.store-gateway-query-stats-enabled` to enable or disable store gateway query stats log. #5749
* [ENHANCEMENT] Querier: Improve labels APIs latency by merging slices using K-way merge and more than 1 core. #5785
* [ENHANCEMENT] AlertManager: Retrying AlertManager Delete Silence on error. #5794
* [ENHANCEMENT] Ingester: Add new ingester metric `cortex_ingester_max_inflight_query_requests`. #5798
* [ENHANCEMENT] Query: Added `query_storage_wall_time` to Query Frontend and Ruler query stats log for wall time spent on fetching data from storage. Query evaluation is not included. #5799
* [ENHANCEMENT] Query: Added additional max query length check at Query Frontend and Ruler. Added `-querier.ignore-max-query-length` flag to disable max query length check at Querier. #5808
* [ENHANCEMENT] Querier: Add context error check when converting Metrics to SeriesSet for GetSeries on distributorQuerier. #5827
* [ENHANCEMENT] Ruler: Improve GetRules response time by reducing lock contention and introducing a temporary rules cache in `ruler/manager.go`. #5805
* [ENHANCEMENT] Querier: Add context error check when merging slices from ingesters for GetLabel operations. #5837
* [BUGFIX] Distributor: Do not use label with empty values for sharding #5717
* [BUGFIX] Query Frontend: queries with negative offset should check whether it is cacheable or not. #5719
* [BUGFIX] Redis Cache: pass `cache_size` config correctly. #5734
* [BUGFIX] Distributor: Shuffle-Sharding with `ingestion_tenant_shard_size` set to 0, default sharding strategy should be used. #5189
* [BUGFIX] Cortex: Fix GRPC stream clients not honoring overrides for call options. #5797
* [BUGFIX] Ruler: Fix support for `keep_firing_for` field in alert rules. #5823
* [BUGFIX] Ring DDB: Fix lifecycle for ring counting unhealthy pods as healthy. #5838
* [BUGFIX] Ring DDB: Fix region assignment. #5842

## 1.16.1 2024-04-23

* [ENHANCEMENT] Upgraded Docker base images to `alpine:3.18`. #5684
* [ENHANCEMENT] Upgrade to go 1.21.9 #5879 #5882

## 1.16.0 2023-11-20

* [CHANGE] AlertManager: include reason label in `cortex_alertmanager_notifications_failed_total`. #5409
* [CHANGE] Ruler: Added user label to `cortex_ruler_write_requests_total`, `cortex_ruler_write_requests_failed_total`, `cortex_ruler_queries_total`, and `cortex_ruler_queries_failed_total` metrics. #5312
* [CHANGE] Alertmanager: Validating new fields on the PagerDuty AM config. #5290
* [CHANGE] Ingester: Creating label `native-histogram-sample` on the `cortex_discarded_samples_total` to keep track of discarded native histogram samples. #5289
* [CHANGE] Store Gateway: Rename `cortex_bucket_store_cached_postings_compression_time_seconds` to `cortex_bucket_store_cached_postings_compression_time_seconds_total`. #5431
* [CHANGE] Store Gateway: Rename `cortex_bucket_store_cached_series_fetch_duration_seconds` to `cortex_bucket_store_series_fetch_duration_seconds` and `cortex_bucket_store_cached_postings_fetch_duration_seconds` to `cortex_bucket_store_postings_fetch_duration_seconds`. Add new metric `cortex_bucket_store_chunks_fetch_duration_seconds`. #5448
* [CHANGE] Store Gateway: Remove `idle_timeout`, `max_conn_age`, `pool_size`, `min_idle_conns` fields for Redis index cache and caching bucket. #5448
* [CHANGE] Store Gateway: Add flag `-store-gateway.sharding-ring.zone-stable-shuffle-sharding` to enable store gateway to use zone stable shuffle sharding. #5489
* [CHANGE] Bucket Index: Add `series_max_size` and `chunk_max_size` to bucket index. #5489
* [CHANGE] StoreGateway: Rename `cortex_bucket_store_chunk_pool_returned_bytes_total` and `cortex_bucket_store_chunk_pool_requested_bytes_total` to `cortex_bucket_store_chunk_pool_operation_bytes_total`. #5552
* [CHANGE] Query Frontend/Querier: Make build info API disabled by default and add feature flag `api.build-info-enabled` to enable it. #5533
* [CHANGE] Purger: Do no use S3 tenant kms key when uploading deletion marker. #5575
* [CHANGE] Ingester: Shipper always allows uploading compacted blocks to ship OOO compacted blocks. #5625
* [CHANGE] DDBKV: Change metric name from `dynamodb_kv_read_capacity_total` to `dynamodb_kv_consumed_capacity_total` and include Delete, Put, Batch dimension. #5487
* [CHANGE] Compactor: Adding the userId on the compact dir path. #5524
* [CHANGE] Ingester: Remove deprecated ingester metrics. #5472
* [CHANGE] Query Frontend: Expose `-querier.max-subquery-steps` to configure subquery max steps check. By default, the limit is set to 0, which is disabled. #5656
* [FEATURE] Store Gateway: Implementing multi level index cache. #5451
* [FEATURE] Ruler: Add support for disabling rule groups. #5521
* [FEATURE] Support object storage backends for runtime configuration file. #5292
* [FEATURE] Ruler: Add support for `Limit` field on RuleGroup. #5528
* [FEATURE] AlertManager: Add support for Webex, Discord and Telegram Receiver. #5493
* [FEATURE] Ingester: added `-admin-limit-message` to customize the message contained in limit errors.#5460
* [FEATURE] AlertManager: Update version to v0.26.0 and bring in Microsoft Teams receiver. #5543
* [FEATURE] Store Gateway: Support lazy expanded posting optimization. Added new flag `blocks-storage.bucket-store.lazy-expanded-postings-enabled` and new metrics `cortex_bucket_store_lazy_expanded_postings_total`, `cortex_bucket_store_lazy_expanded_posting_size_bytes_total` and `cortex_bucket_store_lazy_expanded_posting_series_overfetched_size_bytes_total`. #5556.
* [FEATURE] Store Gateway: Add `max_downloaded_bytes_per_request` to limit max bytes to download per store gateway request. #5179
* [FEATURE] Added 2 flags `-alertmanager.alertmanager-client.grpc-max-send-msg-size` and ` -alertmanager.alertmanager-client.grpc-max-recv-msg-size` to configure alert manager grpc client message size limits. #5338
* [FEATURE] Querier/StoreGateway: Allow the tenant shard sizes to be a percent of total instances. #5393
* [FEATURE] Added the flag `-alertmanager.api-concurrency` to configure alert manager api concurrency limit. #5412
* [FEATURE] Store Gateway: Add `-store-gateway.sharding-ring.keep-instance-in-the-ring-on-shutdown` to skip unregistering instance from the ring in shutdown. #5421
* [FEATURE] Ruler: Support for filtering rules in the API. #5417
* [FEATURE] Compactor: Add `-compactor.ring.tokens-file-path` to store generated tokens locally. #5432
* [FEATURE] Query Frontend: Add `-frontend.retry-on-too-many-outstanding-requests` to re-enqueue 429 requests if there are multiple query-schedulers available. #5496
* [FEATURE] Store Gateway: Add `-blocks-storage.bucket-store.max-inflight-requests` for store gateways to reject further series requests upon reaching the limit. #5553
* [FEATURE] Store Gateway: Support filtered index cache. #5587
* [ENHANCEMENT] Update go version to 1.21.3. #5630
* [ENHANCEMENT] Store Gateway: Add `cortex_bucket_store_block_load_duration_seconds` histogram to track time to load blocks. #5580
* [ENHANCEMENT] Querier: retry chunk pool exhaustion error in querier rather than query frontend. #5569
* [ENHANCEMENT] Alertmanager: Added flag `-alertmanager.alerts-gc-interval` to configure alerts Garbage collection interval. #5550
* [ENHANCEMENT] Query Frontend: enable vertical sharding on binary expr . #5507
* [ENHANCEMENT] Query Frontend: Include user agent as part of query frontend log. #5450
* [ENHANCEMENT] Query: Set CORS Origin headers for Query API #5388
* [ENHANCEMENT] Query Frontend: Add `cortex_rejected_queries_total` metric for throttled queries. #5356
* [ENHANCEMENT] Query Frontend: Optimize the decoding of `SampleStream`. #5349
* [ENHANCEMENT] Compactor: Check ctx done when uploading visit marker. #5333
* [ENHANCEMENT] AlertManager: Add `cortex_alertmanager_dispatcher_aggregation_groups` and `cortex_alertmanager_dispatcher_alert_processing_duration_seconds` metrics for dispatcher. #5592
* [ENHANCEMENT] Store Gateway: Added new flag `blocks-storage.bucket-store.series-batch-size` to control how many series to fetch per batch in Store Gateway. #5582.
* [ENHANCEMENT] Querier: Log query stats when querying store gateway. #5376
* [ENHANCEMENT] Ruler: Add `cortex_ruler_rule_group_load_duration_seconds` and `cortex_ruler_rule_group_sync_duration_seconds` metrics. #5609
* [ENHANCEMENT] Ruler: Add contextual info and query statistics to log #5604
* [ENHANCEMENT] Distributor/Ingester: Add span on push path #5319
* [ENHANCEMENT] Query Frontend: Reject subquery with too small step size. #5323
* [ENHANCEMENT] Compactor: Exposing Thanos `accept-malformed-index` to Cortex compactor. #5334
* [ENHANCEMENT] Log: Avoid expensive `log.Valuer` evaluation for disallowed levels. #5297
* [ENHANCEMENT] Improving Performance on the API Gzip Handler. #5347
* [ENHANCEMENT] Dynamodb: Add `puller-sync-time` to allow different pull time for ring. #5357
* [ENHANCEMENT] Emit querier `max_concurrent` as a metric. #5362
* [ENHANCEMENT] Avoid sort tokens on lifecycler autoJoin. #5394
* [ENHANCEMENT] Do not resync blocks in running store gateways during rollout deployment and container restart. #5363
* [ENHANCEMENT] Store Gateway: Add new metrics `cortex_bucket_store_sent_chunk_size_bytes`, `cortex_bucket_store_postings_size_bytes` and `cortex_bucket_store_empty_postings_total`. #5397
* [ENHANCEMENT] Add jitter to lifecycler heartbeat. #5404
* [ENHANCEMENT] Store Gateway: Add config `estimated_max_series_size_bytes` and `estimated_max_chunk_size_bytes` to address data overfetch. #5401
* [ENHANCEMENT] Distributor/Ingester: Add experimental `-distributor.sign_write_requests` flag to sign the write requests. #5430
* [ENHANCEMENT] Store Gateway/Querier/Compactor: Handling CMK Access Denied errors. #5420 #5442 #5446
* [ENHANCEMENT] Alertmanager: Add the alert name in error log when it get throttled. #5456
* [ENHANCEMENT] Querier: Retry store gateway on different zones when zone awareness is enabled. #5476
* [ENHANCEMENT] Compactor: allow `unregister_on_shutdown` to be configurable. #5503
* [ENHANCEMENT] Querier: Batch adding series to query limiter to optimize locking. #5505
* [ENHANCEMENT] Store Gateway: add metric `cortex_bucket_store_chunk_refetches_total` for number of chunk refetches. #5532
* [ENHANCEMENT] BasicLifeCycler: allow final-sleep during shutdown #5517
* [ENHANCEMENT] All: Handling CMK Access Denied errors. #5420 #5542
* [ENHANCEMENT] Querier: Retry store gateway client connection closing gRPC error. #5558
* [ENHANCEMENT] QueryFrontend: Add generic retry for all APIs. #5561.
* [ENHANCEMENT] Querier: Check context before notifying scheduler and frontend. #5565
* [ENHANCEMENT] QueryFrontend: Add metric for number of series requests. #5373
* [ENHANCEMENT] Store Gateway: Add histogram metrics for total time spent fetching series and chunks per request. #5573
* [ENHANCEMENT] Store Gateway: Check context in multi level cache. Add `cortex_store_multilevel_index_cache_fetch_duration_seconds` and `cortex_store_multilevel_index_cache_backfill_duration_seconds` to measure fetch and backfill latency. #5596
* [ENHANCEMENT] Ingester: Added new ingester TSDB metrics `cortex_ingester_tsdb_head_samples_appended_total`, `cortex_ingester_tsdb_head_out_of_order_samples_appended_total`, `cortex_ingester_tsdb_snapshot_replay_error_total`, `cortex_ingester_tsdb_sample_ooo_delta` and `cortex_ingester_tsdb_mmap_chunks_total`. #5624
* [ENHANCEMENT] Query Frontend: Handle context error before decoding and merging responses. #5499
* [ENHANCEMENT] Store-Gateway and AlertManager: Add a `wait_instance_time_out` to context to avoid waiting forever. #5581
* [ENHANCEMENT] Blocks storage: Move the tenant deletion mark from `<tenantID>/markers/tenant-deletion-mark.json` to  `__markers__/<tenantID>/tenant-deletion-mark.json`. #5676
* [BUGFIX] Compactor: Fix possible division by zero during compactor config validation. #5535
* [BUGFIX] Ruler: Validate if rule group can be safely converted back to rule group yaml from protobuf message #5265
* [BUGFIX] Querier: Convert gRPC `ResourceExhausted` status code from store gateway to 422 limit error. #5286
* [BUGFIX] Alertmanager: Route web-ui requests to the alertmanager distributor when sharding is enabled. #5293
* [BUGFIX] Storage: Bucket index updater should ignore meta not found for partial blocks. #5343
* [BUGFIX] Ring: Add `JOINING` state to read operation. #5346
* [BUGFIX] Compactor: Partial block with only visit marker should be deleted even there is no deletion marker. #5342
* [BUGFIX] KV: Etcd calls will no longer block indefinitely and will now time out after the `DialTimeout` period. #5392
* [BUGFIX] Ring: Allow RF greater than number of zones to select more than one instance per zone #5411
* [BUGFIX] Store Gateway: Fix bug in store gateway ring comparison logic. #5426
* [BUGFIX] Ring: Fix bug in consistency of Get func in a scaling zone-aware ring. #5429
* [BUGFIX] Compactor: Fix retry on markers. #5441
* [BUGFIX] Query Frontend: Fix bug of failing to cancel downstream request context in query frontend v2 mode (query scheduler enabled). #5447
* [BUGFIX] Alertmanager: Remove the user id from state replication key metric label value. #5453
* [BUGFIX] Compactor: Avoid cleaner concurrency issues checking global markers before all blocks. #5457
* [BUGFIX] DDBKV: Disallow instance with older timestamp to update instance with newer timestamp. #5480
* [BUGFIX] DDBKV: When no change detected in ring, retry the CAS until there is change. #5502
* [BUGFIX] Fix bug on objstore when configured to use S3 fips endpoints. #5540
* [BUGFIX] Ruler: Fix bug on ruler where a failure to load a single RuleGroup would prevent rulers to sync all RuleGroup. #5563
* [BUGFIX] Query Frontend: Fix query string being omitted in query stats log. #5655

## 1.15.3 2023-06-22

* [BUGFIX] Distributor: Fix potential data corruption in cases of timeout between distributors and ingesters. #5422

## 1.15.2 2023-05-09

* [ENHANCEMENT] Update Go version to 1.20.4. #5299

## 1.15.1 2023-04-26

* [CHANGE] Alertmanager: Validating new fields on the PagerDuty AM config. #5290
* [BUGFIX] Querier: Convert gRPC `ResourceExhausted` status code from store gateway to 422 limit error. #5286

## 1.15.0 2023-04-19

* [CHANGE] Storage: Make Max exemplars config per tenant instead of global configuration. #5080 #5122
* [CHANGE] Alertmanager: Local file disclosure vulnerability in OpsGenie configuration has been fixed. #5045
* [CHANGE] Rename oltp_endpoint to otlp_endpoint to match opentelemetry spec and lib name. #5068
* [CHANGE] Distributor/Ingester: Log warn level on push requests when they have status code 4xx. Do not log if status is 429. #5103
* [CHANGE] Tracing: Use the default OTEL trace sampler when `-tracing.otel.exporter-type` is set to `awsxray`. #5141
* [CHANGE] Ingester partial error log line to debug level. #5192
* [CHANGE] Change HTTP status code from 503/422 to 499 if a request is canceled. #5220
* [CHANGE] Store gateways summary metrics have been converted to histograms `cortex_bucket_store_series_blocks_queried`, `cortex_bucket_store_series_data_fetched`, `cortex_bucket_store_series_data_size_touched_bytes`, `cortex_bucket_store_series_data_size_fetched_bytes`, `cortex_bucket_store_series_data_touched`, `cortex_bucket_store_series_result_series` #5239
* [FEATURE] Querier/Query Frontend: support Prometheus /api/v1/status/buildinfo API. #4978
* [FEATURE] Ingester: Add active series to all_user_stats page. #4972
* [FEATURE] Ingester: Added `-blocks-storage.tsdb.head-chunks-write-queue-size` allowing to configure the size of the in-memory queue used before flushing chunks to the disk . #5000
* [FEATURE] Query Frontend: Log query params in query frontend even if error happens. #5005
* [FEATURE] Ingester: Enable snapshotting of In-memory TSDB on disk during shutdown via `-blocks-storage.tsdb.memory-snapshot-on-shutdown`. #5011
* [FEATURE] Query Frontend/Scheduler: Add a new counter metric `cortex_request_queue_requests_total` for total requests going to queue. #5030
* [FEATURE] Build ARM docker images. #5041
* [FEATURE] Query-frontend/Querier: Create spans to measure time to merge promql responses. #5041
* [FEATURE] Querier/Ruler: Support the new thanos promql engine. This is an experimental feature and might change in the future. #5093
* [FEATURE] Added zstd as an option for grpc compression #5092
* [FEATURE] Ring: Add new kv store option `dynamodb`. #5026
* [FEATURE] Cache: Support redis as backend for caching bucket and index cache. #5057
* [FEATURE] Querier/Store-Gateway: Added `-blocks-storage.bucket-store.ignore-blocks-within` allowing to filter out the recently created blocks from being synced by queriers and store-gateways. #5166
* [FEATURE] AlertManager/Ruler: Added support for  `keep_firing_for` on alerting rulers.
* [FEATURE] Alertmanager: Add support for time_intervals. #5102
* [FEATURE] Added `snappy-block` as an option for grpc compression #5215
* [FEATURE] Enable experimental out-of-order samples support. Added 2 new configs `ingester.out_of_order_time_window` and `blocks-storage.tsdb.out_of_order_cap_max`. #4964
* [ENHANCEMENT] Querier: limit series query to only ingesters if `start` param is not specified. #4976
* [ENHANCEMENT] Query-frontend/scheduler: add a new limit `frontend.max-outstanding-requests-per-tenant` for configuring queue size per tenant. Started deprecating two flags `-query-scheduler.max-outstanding-requests-per-tenant` and `-querier.max-outstanding-requests-per-tenant`, and change their value default to 0. Now if both the old flag and new flag are specified, the old flag's queue size will be picked. #4991
* [ENHANCEMENT] Query-tee: Add `/api/v1/query_exemplars` API endpoint support. #5010
* [ENHANCEMENT] Let blocks_cleaner delete blocks concurrently(default 16 goroutines). #5028
* [ENHANCEMENT] Query Frontend/Query Scheduler: Increase upper bound to 60s for queue duration histogram metric. #5029
* [ENHANCEMENT] Query Frontend: Log Vertical sharding information when `query_stats_enabled` is enabled. #5037
* [ENHANCEMENT] Ingester: The metadata APIs should honour `querier.query-ingesters-within` when `querier.query-store-for-labels-enabled` is true. #5027
* [ENHANCEMENT] Query Frontend: Skip instant query roundtripper if sharding is not applicable. #5062
* [ENHANCEMENT] Push reduce one hash operation of Labels. #4945 #5114
* [ENHANCEMENT] Alertmanager: Added `-alertmanager.enabled-tenants` and `-alertmanager.disabled-tenants` to explicitly enable or disable alertmanager for specific tenants. #5116
* [ENHANCEMENT] Upgraded Docker base images to `alpine:3.17`. #5132
* [ENHANCEMENT] Add retry logic to S3 bucket client. #5135
* [ENHANCEMENT] Update Go version to 1.20.1. #5159
* [ENHANCEMENT] Distributor: Reuse byte slices when serializing requests from distributors to ingesters. #5193
* [ENHANCEMENT] Query Frontend: Add number of chunks and samples fetched in query stats. #5198
* [ENHANCEMENT] Implement grpc.Compressor.DecompressedSize for snappy to optimize memory allocations. #5213
* [ENHANCEMENT] Querier: Batch Iterator optimization to prevent transversing it multiple times query ranges steps does not overlap. #5237
* [BUGFIX] Updated `golang.org/x/net` dependency to fix CVE-2022-27664. #5008
* [BUGFIX] Fix panic when otel and xray tracing is enabled. #5044
* [BUGFIX] Fixed no compact block got grouped in shuffle sharding grouper. #5055
* [BUGFIX] Fixed ingesters with less tokens stuck in LEAVING. #5061
* [BUGFIX] Tracing: Fix missing object storage span instrumentation. #5074
* [BUGFIX] Ingester: Fix Ingesters returning empty response for metadata APIs. #5081
* [BUGFIX] Ingester: Fix panic when querying metadata from blocks that are being deleted. #5119
* [BUGFIX] Ring: Fix case when dynamodb kv reaches the limit of 25 actions per batch call. #5136
* [BUGFIX] Query-frontend: Fix shardable instant queries do not produce sorted results for `sort`, `sort_desc`, `topk`, `bottomk` functions. #5148, #5170
* [BUGFIX] Querier: Fix `/api/v1/series` returning 5XX instead of 4XX when limits are hit. #5169
* [BUGFIX] Compactor: Fix issue that shuffle sharding planner return error if block is under visit by other compactor. #5188
* [BUGFIX] Fix S3 BucketWithRetries upload empty content issue #5217
* [BUGFIX] Query Frontend: Disable `absent`, `absent_over_time` and `scalar` for vertical sharding. #5221
* [BUGFIX] Catch context error in the s3 bucket client. #5240
* [BUGFIX] Fix query frontend remote read empty body. #5257
* [BUGFIX] Fix query frontend incorrect error response format at `SplitByQuery` middleware. #5260

## 1.14.0 2022-12-02

  **This release removes support for chunks storage. See below for more.**
* [CHANGE] Remove support for chunks storage entirely. If you are using chunks storage on a previous version, you must [migrate your data](https://github.com/cortexproject/cortex/blob/v1.13.1/docs/blocks-storage/migrate-from-chunks-to-blocks.md) on version 1.13.1 or earlier. Before upgrading to this release, you should also remove any deprecated chunks-related configuration, as this release will no longer accept that. The following flags are gone:
  - `-dynamodb.*`
  - `-metrics.*`
  - `-s3.*`
  - `-azure.*`
  - `-bigtable.*`
  - `-gcs.*`
  - `-cassandra.*`
  - `-boltdb.*`
  - `-local.*`
  - some `-ingester` flags:
    - `-ingester.wal-enabled`
    - `-ingester.checkpoint-enabled`
    - `-ingester.recover-from-wal`
    - `-ingester.wal-dir`
    - `-ingester.checkpoint-duration`
    - `-ingester.flush-on-shutdown-with-wal-enabled`
    - `-ingester.max-transfer-retries`
    - `-ingester.max-samples-per-query`
    - `-ingester.min-chunk-length`
    - `-ingester.flush-period`
    - `-ingester.retain-period`
    - `-ingester.max-chunk-idle`
    - `-ingester.max-stale-chunk-idle`
    - `-ingester.flush-op-timeout`
    - `-ingester.max-chunk-age`
    - `-ingester.chunk-age-jitter`
    - `-ingester.concurrent-flushes`
    - `-ingester.spread-flushes`
    - `-ingester.chunk-encoding`
    - `-store.*` except `-store.engine` and `-store.max-query-length`
    - `-store.query-chunk-limit` was deprecated and replaced by `-querier.max-fetched-chunks-per-query`
  - `-deletes.*`
  - `-grpc-store.*`
  - `-flusher.wal-dir`, `-flusher.concurrent-flushes`, `-flusher.flush-op-timeout`
* [CHANGE] Remove support for alertmanager and ruler legacy store configuration. Before upgrading, you need to convert your configuration to use the `alertmanager-storage` and `ruler-storage` configuration on the version that you're already running, then upgrade.
* [CHANGE] Disables TSDB isolation. #4825
* [CHANGE] Drops support Prometheus 1.x rule format on configdb. #4826
* [CHANGE] Removes `-ingester.stream-chunks-when-using-blocks` experimental flag and stream chunks by default when `querier.ingester-streaming` is enabled. #4864
* [CHANGE] Compactor: Added `cortex_compactor_runs_interrupted_total` to separate compaction interruptions from failures
* [CHANGE] Enable PromQL `@` modifier, negative offset always. #4927
* [CHANGE] Store-gateway: Add user label to `cortex_bucket_store_blocks_loaded` metric. #4918
* [CHANGE] AlertManager: include `status` label in `cortex_alertmanager_alerts_received_total`. #4907
* [FEATURE] Compactor: Added `-compactor.block-files-concurrency` allowing to configure number of go routines for download/upload block files during compaction. #4784
* [FEATURE] Compactor: Added `-compactor.blocks-fetch-concurrency` allowing to configure number of go routines for blocks during compaction. #4787
* [FEATURE] Compactor: Added configurations for Azure MSI in blocks-storage, ruler-storage and alertmanager-storage. #4818
* [FEATURE] Ruler: Add support to pass custom implementations of queryable and pusher. #4782
* [FEATURE] Create OpenTelemetry Bridge for Tracing. Now cortex can send traces to multiple destinations using OTEL Collectors. #4834
* [FEATURE] Added `-api.http-request-headers-to-log` allowing for the addition of HTTP Headers to logs #4803
* [FEATURE] Distributor: Added a new limit `-validation.max-labels-size-bytes` allowing to limit the combined size of labels for each timeseries. #4848
* [FEATURE] Storage/Bucket: Added `-*.s3.bucket-lookup-type` allowing to configure the s3 bucket lookup type. #4794
* [FEATURE] QueryFrontend: Implement experimental vertical sharding at query frontend for range/instant queries. #4863
* [FEATURE] QueryFrontend: Support vertical sharding for subqueries. #4955
* [FEATURE] Querier: Added a new limit `-querier.max-fetched-data-bytes-per-query` allowing to limit the maximum size of all data in bytes that a query can fetch from each ingester and storage. #4854
* [FEATURE] Added 2 flags `-alertmanager.alertmanager-client.grpc-compression` and `-querier.store-gateway-client.grpc-compression` to configure compression methods for grpc clients. #4889
* [ENHANCEMENT] AlertManager: Retrying AlertManager Get Requests (Get Alertmanager status, Get Alertmanager Receivers) on next replica on error #4840
* [ENHANCEMENT] Querier/Ruler: Retry store-gateway in case of unexpected failure, instead of failing the query. #4532 #4839
* [ENHANCEMENT] Ring: DoBatch prioritize 4xx errors when failing. #4783
* [ENHANCEMENT] Cortex now built with Go 1.18. #4829
* [ENHANCEMENT] Ingester: Prevent ingesters to become unhealthy during wall replay. #4847
* [ENHANCEMENT] Compactor: Introduced visit marker file for blocks so blocks are under compaction will not be picked up by another compactor. #4805
* [ENHANCEMENT] Distributor: Add label name to labelValueTooLongError. #4855
* [ENHANCEMENT] Enhance traces with hostname information. #4898
* [ENHANCEMENT] Improve the documentation around limits. #4905
* [ENHANCEMENT] Distributor: cache user overrides to reduce lock contention. #4904
* [BUGFIX] Storage/Bucket: Enable AWS SDK for go authentication for s3 to fix IMDSv1 authentication. #4897
* [BUGFIX] Memberlist: Add join with no retrying when starting service. #4804
* [BUGFIX] Ruler: Fix /ruler/rule_groups returns YAML with extra fields. #4767
* [BUGFIX] Respecting `-tracing.otel.sample-ratio` configuration when enabling OpenTelemetry tracing with X-ray. #4862
* [BUGFIX] QueryFrontend: fixed query_range requests when query has `start` equals to `end`. #4877
* [BUGFIX] AlertManager: fixed issue introduced by #4495 where templates files were being deleted when using alertmanager local store. #4890
* [BUGFIX] Ingester: fixed incorrect logging at the start of ingester block shipping logic. #4934
* [BUGFIX] Storage/Bucket: fixed global mark missing on deletion. #4949
* [BUGFIX] QueryFrontend/Querier: fixed regression added by #4863 where we stopped compressing the response between querier and query frontend. #4960
* [BUGFIX] QueryFrontend/Querier: fixed fix response error to be ungzipped when status code is not 2xx. #4975

### Known issues

- Configsdb: Ruler configs doesn't work. Remove all configs from postgres database that have format Prometheus 1.x rule format before upgrading to v1.14.0 (see [5387](https://github.com/cortexproject/cortex/issues/5387))

## 1.13.0 2022-07-14

* [CHANGE] Changed default for `-ingester.min-ready-duration` from 1 minute to 15 seconds. #4539
* [CHANGE] query-frontend: Do not print anything in the logs of `query-frontend` if a in-progress query has been canceled (context canceled) to avoid spam. #4562
* [CHANGE] Compactor block deletion mark migration, needed when upgrading from v1.7, is now disabled by default. #4597
* [CHANGE] The `status_code` label on gRPC client metrics has changed from '200' and '500' to '2xx', '5xx', '4xx', 'cancel' or 'error'. #4601
* [CHANGE] Memberlist: changed probe interval from `1s` to `5s` and probe timeout from `500ms` to `2s`. #4601
* [CHANGE] Fix incorrectly named `cortex_cache_fetched_keys` and `cortex_cache_hits` metrics. Renamed to `cortex_cache_fetched_keys_total` and `cortex_cache_hits_total` respectively. #4686
* [CHANGE] Enable Thanos series limiter in store-gateway. #4702
* [CHANGE] Distributor: Apply `max_fetched_series_per_query` limit for `/series` API. #4683
* [CHANGE] Re-enable the `proxy_url` option for receiver configuration. #4741
* [FEATURE] Ruler: Add `external_labels` option to tag all alerts with a given set of labels. #4499
* [FEATURE] Compactor: Add `-compactor.skip-blocks-with-out-of-order-chunks-enabled` configuration to mark blocks containing index with out-of-order chunks for no compact instead of halting the compaction. #4707
* [FEATURE] Querier/Query-Frontend: Add `-querier.per-step-stats-enabled` and `-frontend.cache-queryable-samples-stats` configurations to enable query sample statistics. #4708
* [FEATURE] Add shuffle sharding for the compactor #4433
* [FEATURE] Querier: Use streaming for ingester metadata APIs. #4725
* [ENHANCEMENT] Update Go version to 1.17.8. #4602 #4604 #4658
* [ENHANCEMENT] Keep track of discarded samples due to bad relabel configuration in `cortex_discarded_samples_total`. #4503
* [ENHANCEMENT] Ruler: Add `-ruler.disable-rule-group-label` to disable the `rule_group` label on exported metrics. #4571
* [ENHANCEMENT] Query federation: improve performance in MergeQueryable by memoizing labels. #4502
* [ENHANCEMENT] Added new ring related config `-ingester.readiness-check-ring-health` when enabled the readiness probe will succeed only after all instances are ACTIVE and healthy in the ring, this is enabled by default. #4539
* [ENHANCEMENT] Added new ring related config `-distributor.excluded-zones` when set this will exclude the comma-separated zones from the ring, default is "". #4539
* [ENHANCEMENT] Upgraded Docker base images to `alpine:3.14`. #4514
* [ENHANCEMENT] Updated Prometheus to latest. Includes changes from prometheus#9239, adding 15 new functions. Multiple TSDB bugfixes prometheus#9438 & prometheus#9381. #4524
* [ENHANCEMENT] Query Frontend: Add setting `-frontend.forward-headers-list` in frontend  to configure the set of headers from the requests to be forwarded to downstream requests. #4486
* [ENHANCEMENT] Blocks storage: Add `-blocks-storage.azure.http.*`, `-alertmanager-storage.azure.http.*`, and `-ruler-storage.azure.http.*` to configure the Azure storage client. #4581
* [ENHANCEMENT] Optimise memberlist receive path when used as a backing store for rings with a large number of members. #4601
* [ENHANCEMENT] Add length and limit to labelNameTooLongError and labelValueTooLongError #4595
* [ENHANCEMENT] Add jitter to rejoinInterval. #4747
* [ENHANCEMENT] Compactor: uploading blocks no compaction marks to the global location and introduce a new metric #4729
  * `cortex_bucket_blocks_marked_for_no_compaction_count`: Total number of blocks marked for no compaction in the bucket.
* [ENHANCEMENT] Querier: Reduce the number of series that are kept in memory while streaming from ingesters. #4745
* [BUGFIX] AlertManager: remove stale template files. #4495
* [BUGFIX] Distributor: fix bug in query-exemplar where some results would get dropped. #4583
* [BUGFIX] Update Thanos dependency: compactor tracing support, azure blocks storage memory fix. #4585
* [BUGFIX] Set appropriate `Content-Type` header for /services endpoint, which previously hard-coded `text/plain`. #4596
* [BUGFIX] Querier: Disable query scheduler SRV DNS lookup, which removes noisy log messages about "failed DNS SRV record lookup". #4601
* [BUGFIX] Memberlist: fixed corrupted packets when sending compound messages with more than 255 messages or messages bigger than 64KB. #4601
* [BUGFIX] Query Frontend: If 'LogQueriesLongerThan' is set to < 0, log all queries as described in the docs. #4633
* [BUGFIX] Distributor: update defaultReplicationStrategy to not fail with extend-write when a single instance is unhealthy. #4636
* [BUGFIX] Distributor: Fix race condition on `/series` introduced by #4683. #4716
* [BUGFIX] Ruler: Fixed leaking notifiers after users are removed #4718
* [BUGFIX] Distributor: Fix a memory leak in distributor due to the cluster label. #4739
* [BUGFIX] Memberlist: Avoid clock skew by limiting the timestamp accepted on gossip. #4750
* [BUGFIX] Compactor: skip compaction if there is only 1 block available for shuffle-sharding compactor. #4756
* [BUGFIX] Compactor: Fixes #4770 - an edge case in compactor with shulffle sharding where compaction stops when a tenant stops ingesting samples. #4771
* [BUGFIX] Compactor: fix cortex_compactor_remaining_planned_compactions not set after plan generation for shuffle sharding compactor. #4772

## 1.11.0 2021-11-25

* [CHANGE] Memberlist: Expose default configuration values to the command line options. Note that setting these explicitly to zero will no longer cause the default to be used. If the default is desired, then do set the option. The following are affected: #4276
  - `-memberlist.stream-timeout`
  - `-memberlist.retransmit-factor`
  - `-memberlist.pull-push-interval`
  - `-memberlist.gossip-interval`
  - `-memberlist.gossip-nodes`
  - `-memberlist.gossip-to-dead-nodes-time`
  - `-memberlist.dead-node-reclaim-time`
* [CHANGE] `-querier.max-fetched-chunks-per-query` previously applied to chunks from ingesters and store separately; now the two combined should not exceed the limit. #4260
* [CHANGE] Memberlist: the metric `memberlist_kv_store_value_bytes` has been removed due to values no longer being stored in-memory as encoded bytes. #4345
* [CHANGE] Some files and directories created by Cortex components on local disk now have stricter permissions, and are only readable by owner, but not group or others. #4394
* [CHANGE] The metric `cortex_deprecated_flags_inuse_total` has been renamed to `deprecated_flags_inuse_total` as part of using grafana/dskit functionality. #4443
* [FEATURE] Ruler: Add new `-ruler.query-stats-enabled` which when enabled will report the `cortex_ruler_query_seconds_total` as a per-user metric that tracks the sum of the wall time of executing queries in the ruler in seconds. #4317
* [FEATURE] Query Frontend: Add `cortex_query_fetched_series_total` and `cortex_query_fetched_chunks_bytes_total` per-user counters to expose the number of series and bytes fetched as part of queries. These metrics can be enabled with the `-frontend.query-stats-enabled` flag (or its respective YAML config option `query_stats_enabled`). #4343
* [FEATURE] AlertManager: Add support for SNS Receiver. #4382
* [FEATURE] Distributor: Add label `status` to metric `cortex_distributor_ingester_append_failures_total` #4442
* [FEATURE] Queries: Added `present_over_time` PromQL function, also some TSDB optimisations. #4505
* [ENHANCEMENT] Add timeout for waiting on compactor to become ACTIVE in the ring. #4262
* [ENHANCEMENT] Reduce memory used by streaming queries, particularly in ruler. #4341
* [ENHANCEMENT] Ring: allow experimental configuration of disabling of heartbeat timeouts by setting the relevant configuration value to zero. Applies to the following: #4342
  * `-distributor.ring.heartbeat-timeout`
  * `-ring.heartbeat-timeout`
  * `-ruler.ring.heartbeat-timeout`
  * `-alertmanager.sharding-ring.heartbeat-timeout`
  * `-compactor.ring.heartbeat-timeout`
  * `-store-gateway.sharding-ring.heartbeat-timeout`
* [ENHANCEMENT] Ring: allow heartbeats to be explicitly disabled by setting the interval to zero. This is considered experimental. This applies to the following configuration options: #4344
  * `-distributor.ring.heartbeat-period`
  * `-ingester.heartbeat-period`
  * `-ruler.ring.heartbeat-period`
  * `-alertmanager.sharding-ring.heartbeat-period`
  * `-compactor.ring.heartbeat-period`
  * `-store-gateway.sharding-ring.heartbeat-period`
* [ENHANCEMENT] Memberlist: optimized receive path for processing ring state updates, to help reduce CPU utilization in large clusters. #4345
* [ENHANCEMENT] Memberlist: expose configuration of memberlist packet compression via `-memberlist.compression=enabled`. #4346
* [ENHANCEMENT] Update Go version to 1.16.6. #4362
* [ENHANCEMENT] Updated Prometheus to include changes from prometheus/prometheus#9083. Now whenever `/labels` API calls include matchers, blocks store is queried for `LabelNames` with matchers instead of `Series` calls which was inefficient. #4380
* [ENHANCEMENT] Querier: performance improvements in socket and memory handling. #4429 #4377
* [ENHANCEMENT] Exemplars are now emitted for all gRPC calls and many operations tracked by histograms. #4462
* [ENHANCEMENT] New options `-server.http-listen-network` and `-server.grpc-listen-network` allow binding as 'tcp4' or 'tcp6'. #4462
* [ENHANCEMENT] Rulers: Using shuffle sharding subring on GetRules API. #4466
* [ENHANCEMENT] Support memcached auto-discovery via `auto-discovery` flag, introduced by thanos in https://github.com/thanos-io/thanos/pull/4487. Both AWS and Google Cloud memcached service support auto-discovery, which returns a list of nodes of the memcached cluster. #4412
* [BUGFIX] Fixes a panic in the query-tee when comparing result. #4465
* [BUGFIX] Frontend: Fixes @ modifier functions (start/end) when splitting queries by time. #4464
* [BUGFIX] Compactor: compactor will no longer try to compact blocks that are already marked for deletion. Previously compactor would consider blocks marked for deletion within `-compactor.deletion-delay / 2` period as eligible for compaction. #4328
* [BUGFIX] HA Tracker: when cleaning up obsolete elected replicas from KV store, tracker didn't update number of cluster per user correctly. #4336
* [BUGFIX] Ruler: fixed counting of PromQL evaluation errors as user-errors when updating `cortex_ruler_queries_failed_total`. #4335
* [BUGFIX] Ingester: When using block storage, prevent any reads or writes while the ingester is stopping. This will prevent accessing TSDB blocks once they have been already closed. #4304
* [BUGFIX] Ingester: fixed ingester stuck on start up (LEAVING ring state) when `-ingester.heartbeat-period=0` and `-ingester.unregister-on-shutdown=false`. #4366
* [BUGFIX] Ingester: panic during shutdown while fetching batches from cache. #4397
* [BUGFIX] Querier: After query-frontend restart, querier may have lower than configured concurrency. #4417
* [BUGFIX] Memberlist: forward only changes, not entire original message. #4419
* [BUGFIX] Memberlist: don't accept old tombstones as incoming change, and don't forward such messages to other gossip members. #4420
* [BUGFIX] Querier: fixed panic when querying exemplars and using `-distributor.shard-by-all-labels=false`. #4473
* [BUGFIX] Querier: honor querier minT,maxT if `nil` SelectHints are passed to Select(). #4413
* [BUGFIX] Compactor: fixed panic while collecting Prometheus metrics. #4483
* [BUGFIX] Update go-kit package to fix spurious log messages #4544

## 1.10.0 / 2021-08-03

* [CHANGE] Prevent path traversal attack from users able to control the HTTP header `X-Scope-OrgID`. #4375 (CVE-2021-36157)
  * Users only have control of the HTTP header when Cortex is not frontend by an auth proxy validating the tenant IDs
* [CHANGE] Enable strict JSON unmarshal for `pkg/util/validation.Limits` struct. The custom `UnmarshalJSON()` will now fail if the input has unknown fields. #4298
* [CHANGE] Cortex chunks storage has been deprecated and it's now in maintenance mode: all Cortex users are encouraged to migrate to the blocks storage. No new features will be added to the chunks storage. The default Cortex configuration still runs the chunks engine; please check out the [blocks storage doc](https://cortexmetrics.io/docs/blocks-storage/) on how to configure Cortex to run with the blocks storage.  #4268
* [CHANGE] The example Kubernetes manifests (stored at `k8s/`) have been removed due to a lack of proper support and maintenance. #4268
* [CHANGE] Querier / ruler: deprecated `-store.query-chunk-limit` CLI flag (and its respective YAML config option `max_chunks_per_query`) in favour of `-querier.max-fetched-chunks-per-query` (and its respective YAML config option `max_fetched_chunks_per_query`). The new limit specifies the maximum number of chunks that can be fetched in a single query from ingesters and long-term storage: the total number of actual fetched chunks could be 2x the limit, being independently applied when querying ingesters and long-term storage. #4125
* [CHANGE] Alertmanager: allowed to configure the experimental receivers firewall on a per-tenant basis. The following CLI flags (and their respective YAML config options) have been changed and moved to the limits config section: #4143
  - `-alertmanager.receivers-firewall.block.cidr-networks` renamed to `-alertmanager.receivers-firewall-block-cidr-networks`
  - `-alertmanager.receivers-firewall.block.private-addresses` renamed to `-alertmanager.receivers-firewall-block-private-addresses`
* [CHANGE] Change default value of `-server.grpc.keepalive.min-time-between-pings` from `5m` to `10s` and `-server.grpc.keepalive.ping-without-stream-allowed` to `true`. #4168
* [CHANGE] Ingester: Change default value of `-ingester.active-series-metrics-enabled` to `true`. This incurs a small increase in memory usage, between 1.2% and 1.6% as measured on ingesters with 1.3M active series. #4257
* [CHANGE] Dependency: update go-redis from v8.2.3 to v8.9.0. #4236
* [FEATURE] Querier: Added new `-querier.max-fetched-series-per-query` flag. When Cortex is running with blocks storage, the max series per query limit is enforced in the querier and applies to unique series received from ingesters and store-gateway (long-term storage). #4179
* [FEATURE] Querier/Ruler: Added new `-querier.max-fetched-chunk-bytes-per-query` flag. When Cortex is running with blocks storage, the max chunk bytes limit is enforced in the querier and ruler and limits the size of all aggregated chunks returned from ingesters and storage as bytes for a query. #4216
* [FEATURE] Alertmanager: support negative matchers, time-based muting - [upstream release notes](https://github.com/prometheus/alertmanager/releases/tag/v0.22.0). #4237
* [FEATURE] Alertmanager: Added rate-limits to notifiers. Rate limits used by all integrations can be configured using `-alertmanager.notification-rate-limit`, while per-integration rate limits can be specified via `-alertmanager.notification-rate-limit-per-integration` parameter. Both shared and per-integration limits can be overwritten using overrides mechanism. These limits are applied on individual (per-tenant) alertmanagers. Rate-limited notifications are failed notifications. It is possible to monitor rate-limited notifications via new `cortex_alertmanager_notification_rate_limited_total` metric. #4135 #4163
* [FEATURE] Alertmanager: Added `-alertmanager.max-config-size-bytes` limit to control size of configuration files that Cortex users can upload to Alertmanager via API. This limit is configurable per-tenant. #4201
* [FEATURE] Alertmanager: Added `-alertmanager.max-templates-count` and `-alertmanager.max-template-size-bytes` options to control number and size of templates uploaded to Alertmanager via API. These limits are configurable per-tenant. #4223
* [FEATURE] Added flag `-debug.block-profile-rate` to enable goroutine blocking events profiling. #4217
* [FEATURE] Alertmanager: The experimental sharding feature is now considered complete. Detailed information about the configuration options can be found [here for alertmanager](https://cortexmetrics.io/docs/configuration/configuration-file/#alertmanager_config) and [here for the alertmanager storage](https://cortexmetrics.io/docs/configuration/configuration-file/#alertmanager_storage_config). To use the feature: #3925 #4020 #4021 #4031 #4084 #4110 #4126 #4127 #4141 #4146 #4161 #4162 #4222
  * Ensure that a remote storage backend is configured for Alertmanager to store state using `-alertmanager-storage.backend`, and flags related to the backend. Note that the `local` and `configdb` storage backends are not supported.
  * Ensure that a ring store is configured using `-alertmanager.sharding-ring.store`, and set the flags relevant to the chosen store type.
  * Enable the feature using `-alertmanager.sharding-enabled`.
  * Note the prior addition of a new configuration option `-alertmanager.persist-interval`. This sets the interval between persisting the current alertmanager state (notification log and silences) to object storage. See the [configuration file reference](https://cortexmetrics.io/docs/configuration/configuration-file/#alertmanager_config) for more information.
* [ENHANCEMENT] Alertmanager: Cleanup persisted state objects from remote storage when a tenant configuration is deleted. #4167
* [ENHANCEMENT] Storage: Added the ability to disable Open Census within GCS client (e.g `-gcs.enable-opencensus=false`). #4219
* [ENHANCEMENT] Etcd: Added username and password to etcd config. #4205
* [ENHANCEMENT] Alertmanager: introduced new metrics to monitor operation when using `-alertmanager.sharding-enabled`: #4149
  * `cortex_alertmanager_state_fetch_replica_state_total`
  * `cortex_alertmanager_state_fetch_replica_state_failed_total`
  * `cortex_alertmanager_state_initial_sync_total`
  * `cortex_alertmanager_state_initial_sync_completed_total`
  * `cortex_alertmanager_state_initial_sync_duration_seconds`
  * `cortex_alertmanager_state_persist_total`
  * `cortex_alertmanager_state_persist_failed_total`
* [ENHANCEMENT] Blocks storage: support ingesting exemplars and querying of exemplars.  Enabled by setting new CLI flag `-blocks-storage.tsdb.max-exemplars=<n>` or config option `blocks_storage.tsdb.max_exemplars` to positive value. #4124 #4181
* [ENHANCEMENT] Distributor: Added distributors ring status section in the admin page. #4151
* [ENHANCEMENT] Added zone-awareness support to alertmanager for use when sharding is enabled. When zone-awareness is enabled, alerts will be replicated across availability zones. #4204
* [ENHANCEMENT] Added `tenant_ids` tag to tracing spans #4186
* [ENHANCEMENT] Ring, query-frontend: Avoid using automatic private IPs (APIPA) when discovering IP address from the interface during the registration of the instance in the ring, or by query-frontend when used with query-scheduler. APIPA still used as last resort with logging indicating usage. #4032
* [ENHANCEMENT] Memberlist: introduced new metrics to aid troubleshooting tombstone convergence: #4231
  * `memberlist_client_kv_store_value_tombstones`
  * `memberlist_client_kv_store_value_tombstones_removed_total`
  * `memberlist_client_messages_to_broadcast_dropped_total`
* [ENHANCEMENT] Alertmanager: Added `-alertmanager.max-dispatcher-aggregation-groups` option to control max number of active dispatcher groups in Alertmanager (per tenant, also overridable). When the limit is reached, Dispatcher produces log message and increases `cortex_alertmanager_dispatcher_aggregation_group_limit_reached_total` metric. #4254
* [ENHANCEMENT] Alertmanager: Added `-alertmanager.max-alerts-count` and `-alertmanager.max-alerts-size-bytes` to control max number of alerts and total size of alerts that a single user can have in Alertmanager's memory. Adding more alerts will fail with a log message and incrementing `cortex_alertmanager_alerts_insert_limited_total` metric (per-user). These limits can be overrided by using per-tenant overrides. Current values are tracked in `cortex_alertmanager_alerts_limiter_current_alerts` and `cortex_alertmanager_alerts_limiter_current_alerts_size_bytes` metrics. #4253
* [ENHANCEMENT] Store-gateway: added `-store-gateway.sharding-ring.wait-stability-min-duration` and `-store-gateway.sharding-ring.wait-stability-max-duration` support to store-gateway, to wait for ring stability at startup. #4271
* [ENHANCEMENT] Ruler: added `rule_group` label to metrics `cortex_prometheus_rule_group_iterations_total` and `cortex_prometheus_rule_group_iterations_missed_total`. #4121
* [ENHANCEMENT] Ruler: added new metrics for tracking total number of queries and push requests sent to ingester, as well as failed queries and push requests. Failures are only counted for internal errors, but not user-errors like limits or invalid query. This is in contrast to existing `cortex_prometheus_rule_evaluation_failures_total`, which is incremented also when query or samples appending fails due to user-errors. #4281
  * `cortex_ruler_write_requests_total`
  * `cortex_ruler_write_requests_failed_total`
  * `cortex_ruler_queries_total`
  * `cortex_ruler_queries_failed_total`
* [ENHANCEMENT] Ingester: Added option `-ingester.ignore-series-limit-for-metric-names` with comma-separated list of metric names that will be ignored in max series per metric limit. #4302
* [ENHANCEMENT] Added instrumentation to Redis client, with the following metrics: #3976
  - `cortex_rediscache_request_duration_seconds`
* [BUGFIX] Purger: fix `Invalid null value in condition for column range` caused by `nil` value in range for WriteBatch query. #4128
* [BUGFIX] Ingester: fixed infrequent panic caused by a race condition between TSDB mmap-ed head chunks truncation and queries. #4176
* [BUGFIX] Alertmanager: fix Alertmanager status page if clustering via gossip is disabled or sharding is enabled. #4184
* [BUGFIX] Ruler: fix `/ruler/rule_groups` endpoint doesn't work when used with object store. #4182
* [BUGFIX] Ruler: Honor the evaluation delay for the `ALERTS` and `ALERTS_FOR_STATE` series. #4227
* [BUGFIX] Make multiple Get requests instead of MGet on Redis Cluster. #4056
* [BUGFIX] Ingester: fix issue where runtime limits erroneously override default limits. #4246
* [BUGFIX] Ruler: fix startup in single-binary mode when the new `ruler_storage` is used. #4252
* [BUGFIX] Querier: fix queries failing with "at least 1 healthy replica required, could only find 0" error right after scaling up store-gateways until they're ACTIVE in the ring. #4263
* [BUGFIX] Store-gateway: when blocks sharding is enabled, do not load all blocks in each store-gateway in case of a cold startup, but load only blocks owned by the store-gateway replica. #4271
* [BUGFIX] Memberlist: fix to setting the default configuration value for `-memberlist.retransmit-factor` when not provided. This should improve propagation delay of the ring state (including, but not limited to, tombstones). Note that if the configuration is already explicitly given, this fix has no effect. #4269
* [BUGFIX] Querier: Fix issue where samples in a chunk might get skipped by batch iterator. #4218

## Blocksconvert

* [ENHANCEMENT] Scanner: add support for DynamoDB (v9 schema only). #3828
* [ENHANCEMENT] Add Cassandra support. #3795
* [ENHANCEMENT] Scanner: retry failed uploads. #4188

## 1.9.0 / 2021-05-14

* [CHANGE] Alertmanager now removes local files after Alertmanager is no longer running for removed or resharded user. #3910
* [CHANGE] Alertmanager now stores local files in per-tenant folders. Files stored by Alertmanager previously are migrated to new hierarchy. Support for this migration will be removed in Cortex 1.11. #3910
* [CHANGE] Ruler: deprecated `-ruler.storage.*` CLI flags (and their respective YAML config options) in favour of `-ruler-storage.*`. The deprecated config will be removed in Cortex 1.11. #3945
* [CHANGE] Alertmanager: deprecated `-alertmanager.storage.*` CLI flags (and their respective YAML config options) in favour of `-alertmanager-storage.*`. This change doesn't apply to `alertmanager.storage.path` and `alertmanager.storage.retention`. The deprecated config will be removed in Cortex 1.11. #4002
* [CHANGE] Alertmanager: removed `-cluster.` CLI flags deprecated in Cortex 1.7. The new config options to use are: #3946
  * `-alertmanager.cluster.listen-address` instead of `-cluster.listen-address`
  * `-alertmanager.cluster.advertise-address` instead of `-cluster.advertise-address`
  * `-alertmanager.cluster.peers` instead of `-cluster.peer`
  * `-alertmanager.cluster.peer-timeout` instead of `-cluster.peer-timeout`
* [CHANGE] Blocks storage: removed the config option `-blocks-storage.bucket-store.index-cache.postings-compression-enabled`, which was deprecated in Cortex 1.6. Postings compression is always enabled. #4101
* [CHANGE] Querier: removed the config option `-store.max-look-back-period`, which was deprecated in Cortex 1.6 and was used only by the chunks storage. You should use `-querier.max-query-lookback` instead. #4101
* [CHANGE] Query Frontend: removed the config option `-querier.compress-http-responses`, which was deprecated in Cortex 1.6. You should use`-api.response-compression-enabled` instead. #4101
* [CHANGE] Runtime-config / overrides: removed the config options `-limits.per-user-override-config` (use `-runtime-config.file`) and `-limits.per-user-override-period` (use `-runtime-config.reload-period`), both deprecated since Cortex 0.6.0. #4112
* [CHANGE] Cortex now fails fast on startup if unable to connect to the ring backend. #4068
* [FEATURE] The following features have been marked as stable: #4101
  - Shuffle-sharding
  - Querier support for querying chunks and blocks store at the same time
  - Tracking of active series and exporting them as metrics (`-ingester.active-series-metrics-enabled` and related flags)
  - Blocks storage: lazy mmap of block indexes in the store-gateway (`-blocks-storage.bucket-store.index-header-lazy-loading-enabled`)
  - Ingester: close idle TSDB and remove them from local disk (`-blocks-storage.tsdb.close-idle-tsdb-timeout`)
* [FEATURE] Memberlist: add TLS configuration options for the memberlist transport layer used by the gossip KV store. #4046
  * New flags added for memberlist communication:
    * `-memberlist.tls-enabled`
    * `-memberlist.tls-cert-path`
    * `-memberlist.tls-key-path`
    * `-memberlist.tls-ca-path`
    * `-memberlist.tls-server-name`
    * `-memberlist.tls-insecure-skip-verify`
* [FEATURE] Ruler: added `local` backend support to the ruler storage configuration under the `-ruler-storage.` flag prefix. #3932
* [ENHANCEMENT] Upgraded Docker base images to `alpine:3.13`. #4042
* [ENHANCEMENT] Blocks storage: reduce ingester memory by eliminating series reference cache. #3951
* [ENHANCEMENT] Ruler: optimized `<prefix>/api/v1/rules` and `<prefix>/api/v1/alerts` when ruler sharding is enabled. #3916
* [ENHANCEMENT] Ruler: added the following metrics when ruler sharding is enabled: #3916
  * `cortex_ruler_clients`
  * `cortex_ruler_client_request_duration_seconds`
* [ENHANCEMENT] Alertmanager: Add API endpoint to list all tenant alertmanager configs: `GET /multitenant_alertmanager/configs`. #3529
* [ENHANCEMENT] Ruler: Add API endpoint to list all tenant ruler rule groups: `GET /ruler/rule_groups`. #3529
* [ENHANCEMENT] Query-frontend/scheduler: added querier forget delay (`-query-frontend.querier-forget-delay` and `-query-scheduler.querier-forget-delay`) to mitigate the blast radius in the event queriers crash because of a repeatedly sent "query of death" when shuffle-sharding is enabled. #3901
* [ENHANCEMENT] Query-frontend: reduced memory allocations when serializing query response. #3964
* [ENHANCEMENT] Querier / ruler: some optimizations to PromQL query engine. #3934 #3989
* [ENHANCEMENT] Ingester: reduce CPU and memory when an high number of errors are returned by the ingester on the write path with the blocks storage. #3969 #3971 #3973
* [ENHANCEMENT] Distributor: reduce CPU and memory when an high number of errors are returned by the distributor on the write path. #3990
* [ENHANCEMENT] Put metric before label value in the "label value too long" error message. #4018
* [ENHANCEMENT] Allow use of `y|w|d` suffixes for duration related limits and per-tenant limits. #4044
* [ENHANCEMENT] Query-frontend: Small optimization on top of PR #3968 to avoid unnecessary Extents merging. #4026
* [ENHANCEMENT] Add a metric `cortex_compactor_compaction_interval_seconds` for the compaction interval config value. #4040
* [ENHANCEMENT] Ingester: added following per-ingester (instance) experimental limits: max number of series in memory (`-ingester.instance-limits.max-series`), max number of users in memory (`-ingester.instance-limits.max-tenants`), max ingestion rate (`-ingester.instance-limits.max-ingestion-rate`), and max inflight requests (`-ingester.instance-limits.max-inflight-push-requests`). These limits are only used when using blocks storage. Limits can also be configured using runtime-config feature, and current values are exported as `cortex_ingester_instance_limits` metric. #3992.
* [ENHANCEMENT] Cortex is now built with Go 1.16. #4062
* [ENHANCEMENT] Distributor: added per-distributor experimental limits: max number of inflight requests (`-distributor.instance-limits.max-inflight-push-requests`) and max ingestion rate in samples/sec (`-distributor.instance-limits.max-ingestion-rate`). If not set, these two are unlimited. Also added metrics to expose current values (`cortex_distributor_inflight_push_requests`, `cortex_distributor_ingestion_rate_samples_per_second`) as well as limits (`cortex_distributor_instance_limits` with various `limit` label values). #4071
* [ENHANCEMENT] Ruler: Added `-ruler.enabled-tenants` and `-ruler.disabled-tenants` to explicitly enable or disable rules processing for specific tenants. #4074
* [ENHANCEMENT] Block Storage Ingester: `/flush` now accepts two new parameters: `tenant` to specify tenant to flush and `wait=true` to make call synchronous. Multiple tenants can be specified by repeating `tenant` parameter. If no `tenant` is specified, all tenants are flushed, as before. #4073
* [ENHANCEMENT] Alertmanager: validate configured `-alertmanager.web.external-url` and fail if ends with `/`. #4081
* [ENHANCEMENT] Alertmanager: added `-alertmanager.receivers-firewall.block.cidr-networks` and `-alertmanager.receivers-firewall.block.private-addresses` to block specific network addresses in HTTP-based Alertmanager receiver integrations. #4085
* [ENHANCEMENT] Allow configuration of Cassandra's host selection policy. #4069
* [ENHANCEMENT] Store-gateway: retry syncing blocks if a per-tenant sync fails. #3975 #4088
* [ENHANCEMENT] Add metric `cortex_tcp_connections` exposing the current number of accepted TCP connections. #4099
* [ENHANCEMENT] Querier: Allow federated queries to run concurrently. #4065
* [ENHANCEMENT] Label Values API call now supports `match[]` parameter when querying blocks on storage (assuming `-querier.query-store-for-labels-enabled` is enabled). #4133
* [BUGFIX] Ruler-API: fix bug where `/api/v1/rules/<namespace>/<group_name>` endpoint return `400` instead of `404`. #4013
* [BUGFIX] Distributor: reverted changes done to rate limiting in #3825. #3948
* [BUGFIX] Ingester: Fix race condition when opening and closing tsdb concurrently. #3959
* [BUGFIX] Querier: streamline tracing spans. #3924
* [BUGFIX] Ruler Storage: ignore objects with empty namespace or group in the name. #3999
* [BUGFIX] Distributor: fix issue causing distributors to not extend the replication set because of failing instances when zone-aware replication is enabled. #3977
* [BUGFIX] Query-frontend: Fix issue where cached entry size keeps increasing when making tiny query repeatedly. #3968
* [BUGFIX] Compactor: `-compactor.blocks-retention-period` now supports weeks (`w`) and years (`y`). #4027
* [BUGFIX] Querier: returning 422 (instead of 500) when query hits `max_chunks_per_query` limit with block storage, when the limit is hit in the store-gateway. #3937
* [BUGFIX] Ruler: Rule group limit enforcement should now allow the same number of rules in a group as the limit. #3616
* [BUGFIX] Frontend, Query-scheduler: allow querier to notify about shutdown without providing any authentication. #4066
* [BUGFIX] Querier: fixed race condition causing queries to fail right after querier startup with the "empty ring" error. #4068
* [BUGFIX] Compactor: Increment `cortex_compactor_runs_failed_total` if compactor failed compact a single tenant. #4094
* [BUGFIX] Tracing: hot fix to avoid the Jaeger tracing client to indefinitely block the Cortex process shutdown in case the HTTP connection to the tracing backend is blocked. #4134
* [BUGFIX] Forward proper EndsAt from ruler to Alertmanager inline with Prometheus behaviour. #4017
* [BUGFIX] Querier: support filtering LabelValues with matchers when using tenant federation. #4277

## Blocksconvert

* [ENHANCEMENT] Builder: add `-builder.timestamp-tolerance` option which may reduce block size by rounding timestamps to make difference whole seconds. #3891

## 1.8.1 / 2021-04-27

* [CHANGE] Fix for CVE-2021-31232: Local file disclosure vulnerability when `-experimental.alertmanager.enable-api` is used. The HTTP basic auth `password_file` can be used as an attack vector to send any file content via a webhook. The alertmanager templates can be used as an attack vector to send any file content because the alertmanager can load any text file specified in the templates list.

## 1.8.0 / 2021-03-24

* [CHANGE] Alertmanager: Don't expose cluster information to tenants via the `/alertmanager/api/v1/status` API endpoint when operating with clustering enabled. #3903
* [CHANGE] Ingester: don't update internal "last updated" timestamp of TSDB if tenant only sends invalid samples. This affects how "idle" time is computed. #3727
* [CHANGE] Require explicit flag `-<prefix>.tls-enabled` to enable TLS in GRPC clients. Previously it was enough to specify a TLS flag to enable TLS validation. #3156
* [CHANGE] Query-frontend: removed `-querier.split-queries-by-day` (deprecated in Cortex 0.4.0). Please use `-querier.split-queries-by-interval` instead. #3813
* [CHANGE] Store-gateway: the chunks pool controlled by `-blocks-storage.bucket-store.max-chunk-pool-bytes` is now shared across all tenants. #3830
* [CHANGE] Ingester: return error code 400 instead of 429 when per-user/per-tenant series/metadata limits are reached. #3833
* [CHANGE] Compactor: add `reason` label to `cortex_compactor_blocks_marked_for_deletion_total` metric. Source blocks marked for deletion by compactor are labelled as `compaction`, while blocks passing the retention period are labelled as `retention`. #3879
* [CHANGE] Alertmanager: the `DELETE /api/v1/alerts` is now idempotent. No error is returned if the alertmanager config doesn't exist. #3888
* [FEATURE] Experimental Ruler Storage: Add a separate set of configuration options to configure the ruler storage backend under the `-ruler-storage.` flag prefix. All blocks storage bucket clients and the config service are currently supported. Clients using this implementation will only be enabled if the existing `-ruler.storage` flags are left unset. #3805 #3864
* [FEATURE] Experimental Alertmanager Storage: Add a separate set of configuration options to configure the alertmanager storage backend under the `-alertmanager-storage.` flag prefix. All blocks storage bucket clients and the config service are currently supported. Clients using this implementation will only be enabled if the existing `-alertmanager.storage` flags are left unset. #3888
* [FEATURE] Adds support to S3 server-side encryption using KMS. The S3 server-side encryption config can be overridden on a per-tenant basis for the blocks storage, ruler and alertmanager. Deprecated `-<prefix>.s3.sse-encryption`, please use the following CLI flags that have been added. #3651 #3810 #3811 #3870 #3886 #3906
  - `-<prefix>.s3.sse.type`
  - `-<prefix>.s3.sse.kms-key-id`
  - `-<prefix>.s3.sse.kms-encryption-context`
* [FEATURE] Querier: Enable `@ <timestamp>` modifier in PromQL using the new `-querier.at-modifier-enabled` flag. #3744
* [FEATURE] Overrides Exporter: Add `overrides-exporter` module for exposing per-tenant resource limit overrides as metrics. It is not included in `all` target (single-binary mode), and must be explicitly enabled. #3785
* [FEATURE] Experimental thanosconvert: introduce an experimental tool `thanosconvert` to migrate Thanos block metadata to Cortex metadata. #3770
* [FEATURE] Alertmanager: It now shards the `/api/v1/alerts` API using the ring when sharding is enabled. #3671
  * Added `-alertmanager.max-recv-msg-size` (defaults to 16M) to limit the size of HTTP request body handled by the alertmanager.
  * New flags added for communication between alertmanagers:
    * `-alertmanager.max-recv-msg-size`
    * `-alertmanager.alertmanager-client.remote-timeout`
    * `-alertmanager.alertmanager-client.tls-enabled`
    * `-alertmanager.alertmanager-client.tls-cert-path`
    * `-alertmanager.alertmanager-client.tls-key-path`
    * `-alertmanager.alertmanager-client.tls-ca-path`
    * `-alertmanager.alertmanager-client.tls-server-name`
    * `-alertmanager.alertmanager-client.tls-insecure-skip-verify`
* [FEATURE] Compactor: added blocks storage per-tenant retention support. This is configured via `-compactor.retention-period`, and can be overridden on a per-tenant basis. #3879
* [ENHANCEMENT] Queries: Instrument queries that were discarded due to the configured `max_outstanding_requests_per_tenant`. #3894
  * `cortex_query_frontend_discarded_requests_total`
  * `cortex_query_scheduler_discarded_requests_total`
* [ENHANCEMENT] Ruler: Add TLS and explicit basis authentication configuration options for the HTTP client the ruler uses to communicate with the alertmanager. #3752
  * `-ruler.alertmanager-client.basic-auth-username`: Configure the basic authentication username used by the client. Takes precedent over a URL configured username.
  * `-ruler.alertmanager-client.basic-auth-password`: Configure the basic authentication password used by the client. Takes precedent over a URL configured password.
  * `-ruler.alertmanager-client.tls-ca-path`: File path to the CA file.
  * `-ruler.alertmanager-client.tls-cert-path`: File path to the TLS certificate.
  * `-ruler.alertmanager-client.tls-insecure-skip-verify`: Boolean to disable verifying the certificate.
  * `-ruler.alertmanager-client.tls-key-path`: File path to the TLS key certificate.
  * `-ruler.alertmanager-client.tls-server-name`: Expected name on the TLS certificate.
* [ENHANCEMENT] Ingester: exposed metric `cortex_ingester_oldest_unshipped_block_timestamp_seconds`, tracking the unix timestamp of the oldest TSDB block not shipped to the storage yet. #3705
* [ENHANCEMENT] Prometheus upgraded. #3739 #3806
  * Avoid unnecessary `runtime.GC()` during compactions.
  * Prevent compaction loop in TSDB on data gap.
* [ENHANCEMENT] Query-Frontend now returns server side performance metrics using `Server-Timing` header when query stats is enabled. #3685
* [ENHANCEMENT] Runtime Config: Add a `mode` query parameter for the runtime config endpoint. `/runtime_config?mode=diff` now shows the YAML runtime configuration with all values that differ from the defaults. #3700
* [ENHANCEMENT] Distributor: Enable downstream projects to wrap distributor push function and access the deserialized write requests before/after they are pushed. #3755
* [ENHANCEMENT] Add flag `-<prefix>.tls-server-name` to require a specific server name instead of the hostname on the certificate. #3156
* [ENHANCEMENT] Alertmanager: Remove a tenant's alertmanager instead of pausing it as we determine it is no longer needed. #3722
* [ENHANCEMENT] Blocks storage: added more configuration options to S3 client. #3775
  * `-blocks-storage.s3.tls-handshake-timeout`: Maximum time to wait for a TLS handshake. 0 means no limit.
  * `-blocks-storage.s3.expect-continue-timeout`: The time to wait for a server's first response headers after fully writing the request headers if the request has an Expect header. 0 to send the request body immediately.
  * `-blocks-storage.s3.max-idle-connections`: Maximum number of idle (keep-alive) connections across all hosts. 0 means no limit.
  * `-blocks-storage.s3.max-idle-connections-per-host`: Maximum number of idle (keep-alive) connections to keep per-host. If 0, a built-in default value is used.
  * `-blocks-storage.s3.max-connections-per-host`: Maximum number of connections per host. 0 means no limit.
* [ENHANCEMENT] Ingester: when tenant's TSDB is closed, Ingester now removes pushed metrics-metadata from memory, and removes metadata (`cortex_ingester_memory_metadata`, `cortex_ingester_memory_metadata_created_total`, `cortex_ingester_memory_metadata_removed_total`) and validation metrics (`cortex_discarded_samples_total`, `cortex_discarded_metadata_total`). #3782
* [ENHANCEMENT] Distributor: cleanup metrics for inactive tenants. #3784
* [ENHANCEMENT] Ingester: Have ingester to re-emit following TSDB metrics. #3800
  * `cortex_ingester_tsdb_blocks_loaded`
  * `cortex_ingester_tsdb_reloads_total`
  * `cortex_ingester_tsdb_reloads_failures_total`
  * `cortex_ingester_tsdb_symbol_table_size_bytes`
  * `cortex_ingester_tsdb_storage_blocks_bytes`
  * `cortex_ingester_tsdb_time_retentions_total`
* [ENHANCEMENT] Querier: distribute workload across `-store-gateway.sharding-ring.replication-factor` store-gateway replicas when querying blocks and `-store-gateway.sharding-enabled=true`. #3824
* [ENHANCEMENT] Distributor / HA Tracker: added cleanup of unused elected HA replicas from KV store. Added following metrics to monitor this process: #3809
  * `cortex_ha_tracker_replicas_cleanup_started_total`
  * `cortex_ha_tracker_replicas_cleanup_marked_for_deletion_total`
  * `cortex_ha_tracker_replicas_cleanup_deleted_total`
  * `cortex_ha_tracker_replicas_cleanup_delete_failed_total`
* [ENHANCEMENT] Ruler now has new API endpoint `/ruler/delete_tenant_config` that can be used to delete all ruler groups for tenant. It is intended to be used by administrators who wish to clean up state after removed user. Note that this endpoint is enabled regardless of `-experimental.ruler.enable-api`. #3750 #3899
* [ENHANCEMENT] Query-frontend, query-scheduler: cleanup metrics for inactive tenants. #3826
* [ENHANCEMENT] Blocks storage: added `-blocks-storage.s3.region` support to S3 client configuration. #3811
* [ENHANCEMENT] Distributor: Remove cached subrings for inactive users when using shuffle sharding. #3849
* [ENHANCEMENT] Store-gateway: Reduced memory used to fetch chunks at query time. #3855
* [ENHANCEMENT] Ingester: attempt to prevent idle compaction from happening in concurrent ingesters by introducing a 25% jitter to the configured idle timeout (`-blocks-storage.tsdb.head-compaction-idle-timeout`). #3850
* [ENHANCEMENT] Compactor: cleanup local files for users that are no longer owned by compactor. #3851
* [ENHANCEMENT] Store-gateway: close empty bucket stores, and delete leftover local files for tenants that no longer belong to store-gateway. #3853
* [ENHANCEMENT] Store-gateway: added metrics to track partitioner behaviour. #3877
  * `cortex_bucket_store_partitioner_requested_bytes_total`
  * `cortex_bucket_store_partitioner_requested_ranges_total`
  * `cortex_bucket_store_partitioner_expanded_bytes_total`
  * `cortex_bucket_store_partitioner_expanded_ranges_total`
* [ENHANCEMENT] Store-gateway: added metrics to monitor chunk buffer pool behaviour. #3880
  * `cortex_bucket_store_chunk_pool_requested_bytes_total`
  * `cortex_bucket_store_chunk_pool_returned_bytes_total`
* [ENHANCEMENT] Alertmanager: load alertmanager configurations from object storage concurrently, and only load necessary configurations, speeding configuration synchronization process and executing fewer "GET object" operations to the storage when sharding is enabled. #3898
* [ENHANCEMENT] Ingester (blocks storage): Ingester can now stream entire chunks instead of individual samples to the querier. At the moment this feature must be explicitly enabled either by using `-ingester.stream-chunks-when-using-blocks` flag or `ingester_stream_chunks_when_using_blocks` (boolean) field in runtime config file, but these configuration options are temporary and will be removed when feature is stable. #3889
* [ENHANCEMENT] Alertmanager: New endpoint `/multitenant_alertmanager/delete_tenant_config` to delete configuration for tenant identified by `X-Scope-OrgID` header. This is an internal endpoint, available even if Alertmanager API is not enabled by using `-experimental.alertmanager.enable-api`. #3900
* [ENHANCEMENT] MemCached: Add `max_item_size` support. #3929
* [BUGFIX] Cortex: Fixed issue where fatal errors and various log messages where not logged. #3778
* [BUGFIX] HA Tracker: don't track as error in the `cortex_kv_request_duration_seconds` metric a CAS operation intentionally aborted. #3745
* [BUGFIX] Querier / ruler: do not log "error removing stale clients" if the ring is empty. #3761
* [BUGFIX] Store-gateway: fixed a panic caused by a race condition when the index-header lazy loading is enabled. #3775 #3789
* [BUGFIX] Compactor: fixed "could not guess file size" log when uploading blocks deletion marks to the global location. #3807
* [BUGFIX] Prevent panic at start if the http_prefix setting doesn't have a valid value. #3796
* [BUGFIX] Memberlist: fixed panic caused by race condition in `armon/go-metrics` used by memberlist client. #3725
* [BUGFIX] Querier: returning 422 (instead of 500) when query hits `max_chunks_per_query` limit with block storage. #3895
* [BUGFIX] Alertmanager: Ensure that experimental `/api/v1/alerts` endpoints work when `-http.prefix` is empty. #3905
* [BUGFIX] Chunk store: fix panic in inverted index when deleted fingerprint is no longer in the index. #3543

## 1.7.1 / 2021-04-27

* [CHANGE] Fix for CVE-2021-31232: Local file disclosure vulnerability when `-experimental.alertmanager.enable-api` is used. The HTTP basic auth `password_file` can be used as an attack vector to send any file content via a webhook. The alertmanager templates can be used as an attack vector to send any file content because the alertmanager can load any text file specified in the templates list.

## 1.7.0 / 2021-02-23

Note the blocks storage compactor runs a migration task at startup in this version, which can take many minutes and use a lot of RAM.
[Turn this off after first run](https://cortexmetrics.io/docs/blocks-storage/production-tips/#ensure-deletion-marks-migration-is-disabled-after-first-run).

* [CHANGE] FramedSnappy encoding support has been removed from Push and Remote Read APIs. This means Prometheus 1.6 support has been removed and the oldest Prometheus version supported in the remote write is 1.7. #3682
* [CHANGE] Ruler: removed the flag `-ruler.evaluation-delay-duration-deprecated` which was deprecated in 1.4.0. Please use the `ruler_evaluation_delay_duration` per-tenant limit instead. #3694
* [CHANGE] Removed the flags `-<prefix>.grpc-use-gzip-compression` which were deprecated in 1.3.0: #3694
  * `-query-scheduler.grpc-client-config.grpc-use-gzip-compression`: use `-query-scheduler.grpc-client-config.grpc-compression` instead
  * `-frontend.grpc-client-config.grpc-use-gzip-compression`: use `-frontend.grpc-client-config.grpc-compression` instead
  * `-ruler.client.grpc-use-gzip-compression`: use `-ruler.client.grpc-compression` instead
  * `-bigtable.grpc-use-gzip-compression`: use `-bigtable.grpc-compression` instead
  * `-ingester.client.grpc-use-gzip-compression`: use `-ingester.client.grpc-compression` instead
  * `-querier.frontend-client.grpc-use-gzip-compression`: use `-querier.frontend-client.grpc-compression` instead
* [CHANGE] Querier: it's not required to set `-frontend.query-stats-enabled=true` in the querier anymore to enable query statistics logging in the query-frontend. The flag is now required to be configured only in the query-frontend and it will be propagated to the queriers. #3595 #3695
* [CHANGE] Blocks storage: compactor is now required when running a Cortex cluster with the blocks storage, because it also keeps the bucket index updated. #3583
* [CHANGE] Blocks storage: block deletion marks are now stored in a per-tenant global markers/ location too, other than within the block location. The compactor, at startup, will copy deletion marks from the block location to the global location. This migration is required only once, so it can be safely disabled via `-compactor.block-deletion-marks-migration-enabled=false` after new compactor has successfully started at least once in the cluster. #3583
* [CHANGE] OpenStack Swift: the default value for the `-ruler.storage.swift.container-name` and `-swift.container-name` config options has changed from `cortex` to empty string. If you were relying on the default value, please set it back to `cortex`. #3660
* [CHANGE] HA Tracker: configured replica label is now verified against label value length limit (`-validation.max-length-label-value`). #3668
* [CHANGE] Distributor: `extend_writes` field in YAML configuration has moved from `lifecycler` (inside `ingester_config`) to `distributor_config`. This doesn't affect command line option `-distributor.extend-writes`, which stays the same. #3719
* [CHANGE] Alertmanager: Deprecated `-cluster.` CLI flags in favor of their `-alertmanager.cluster.` equivalent. The deprecated flags (and their respective YAML config options) are: #3677
  * `-cluster.listen-address` in favor of `-alertmanager.cluster.listen-address`
  * `-cluster.advertise-address` in favor of `-alertmanager.cluster.advertise-address`
  * `-cluster.peer` in favor of `-alertmanager.cluster.peers`
  * `-cluster.peer-timeout` in favor of `-alertmanager.cluster.peer-timeout`
* [CHANGE] Blocks storage: the default value of `-blocks-storage.bucket-store.sync-interval` has been changed from `5m` to `15m`. #3724
* [FEATURE] Querier: Queries can be federated across multiple tenants. The tenants IDs involved need to be specified separated by a `|` character in the `X-Scope-OrgID` request header. This is an experimental feature, which can be enabled by setting `-tenant-federation.enabled=true` on all Cortex services. #3250
* [FEATURE] Alertmanager: introduced the experimental option `-alertmanager.sharding-enabled` to shard tenants across multiple Alertmanager instances. This feature is still under heavy development and its usage is discouraged. The following new metrics are exported by the Alertmanager: #3664
  * `cortex_alertmanager_ring_check_errors_total`
  * `cortex_alertmanager_sync_configs_total`
  * `cortex_alertmanager_sync_configs_failed_total`
  * `cortex_alertmanager_tenants_discovered`
  * `cortex_alertmanager_tenants_owned`
* [ENHANCEMENT] Allow specifying JAEGER_ENDPOINT instead of sampling server or local agent port. #3682
* [ENHANCEMENT] Blocks storage: introduced a per-tenant bucket index, periodically updated by the compactor, used to avoid full bucket scanning done by queriers, store-gateways and rulers. The bucket index is updated by the compactor during blocks cleanup, on every `-compactor.cleanup-interval`. #3553 #3555 #3561 #3583 #3625 #3711 #3715
* [ENHANCEMENT] Blocks storage: introduced an option `-blocks-storage.bucket-store.bucket-index.enabled` to enable the usage of the bucket index in the querier, store-gateway and ruler. When enabled, the querier, store-gateway and ruler will use the bucket index to find a tenant's blocks instead of running the periodic bucket scan. The following new metrics are exported by the querier and ruler: #3614 #3625
  * `cortex_bucket_index_loads_total`
  * `cortex_bucket_index_load_failures_total`
  * `cortex_bucket_index_load_duration_seconds`
  * `cortex_bucket_index_loaded`
* [ENHANCEMENT] Compactor: exported the following metrics. #3583 #3625
  * `cortex_bucket_blocks_count`: Total number of blocks per tenant in the bucket. Includes blocks marked for deletion, but not partial blocks.
  * `cortex_bucket_blocks_marked_for_deletion_count`: Total number of blocks per tenant marked for deletion in the bucket.
  * `cortex_bucket_blocks_partials_count`: Total number of partial blocks.
  * `cortex_bucket_index_last_successful_update_timestamp_seconds`: Timestamp of the last successful update of a tenant's bucket index.
* [ENHANCEMENT] Ruler: Add `cortex_prometheus_last_evaluation_samples` to expose the number of samples generated by a rule group per tenant. #3582
* [ENHANCEMENT] Memberlist: add status page (/memberlist) with available details about memberlist-based KV store and memberlist cluster. It's also possible to view KV values in Go struct or JSON format, or download for inspection. #3575
* [ENHANCEMENT] Memberlist: client can now keep a size-bounded buffer with sent and received messages and display them in the admin UI (/memberlist) for troubleshooting. #3581 #3602
* [ENHANCEMENT] Blocks storage: added block index attributes caching support to metadata cache. The TTL can be configured via `-blocks-storage.bucket-store.metadata-cache.block-index-attributes-ttl`. #3629
* [ENHANCEMENT] Alertmanager: Add support for Azure blob storage. #3634
* [ENHANCEMENT] Compactor: tenants marked for deletion will now be fully cleaned up after some delay since deletion of last block. Cleanup includes removal of remaining marker files (including tenant deletion mark file) and files under `debug/metas`. #3613
* [ENHANCEMENT] Compactor: retry compaction of a single tenant on failure instead of re-running compaction for all tenants. #3627
* [ENHANCEMENT] Querier: Implement result caching for tenant query federation. #3640
* [ENHANCEMENT] API: Add a `mode` query parameter for the config endpoint: #3645
  * `/config?mode=diff`: Shows the YAML configuration with all values that differ from the defaults.
  * `/config?mode=defaults`: Shows the YAML configuration with all the default values.
* [ENHANCEMENT] OpenStack Swift: added the following config options to OpenStack Swift backend client: #3660
  - Chunks storage: `-swift.auth-version`, `-swift.max-retries`, `-swift.connect-timeout`, `-swift.request-timeout`.
  - Blocks storage: ` -blocks-storage.swift.auth-version`, ` -blocks-storage.swift.max-retries`, ` -blocks-storage.swift.connect-timeout`, ` -blocks-storage.swift.request-timeout`.
  - Ruler: `-ruler.storage.swift.auth-version`, `-ruler.storage.swift.max-retries`, `-ruler.storage.swift.connect-timeout`, `-ruler.storage.swift.request-timeout`.
* [ENHANCEMENT] Disabled in-memory shuffle-sharding subring cache in the store-gateway, ruler and compactor. This should reduce the memory utilisation in these services when shuffle-sharding is enabled, without introducing a significantly increase CPU utilisation. #3601
* [ENHANCEMENT] Shuffle sharding: optimised subring generation used by shuffle sharding. #3601
* [ENHANCEMENT] New /runtime_config endpoint that returns the defined runtime configuration in YAML format. The returned configuration includes overrides. #3639
* [ENHANCEMENT] Query-frontend: included the parameter name failed to validate in HTTP 400 message. #3703
* [ENHANCEMENT] Fail to startup Cortex if provided runtime config is invalid. #3707
* [ENHANCEMENT] Alertmanager: Add flags to customize the cluster configuration: #3667
  * `-alertmanager.cluster.gossip-interval`: The interval between sending gossip messages. By lowering this value (more frequent) gossip messages are propagated across cluster more quickly at the expense of increased bandwidth usage.
  * `-alertmanager.cluster.push-pull-interval`: The interval between gossip state syncs. Setting this interval lower (more frequent) will increase convergence speeds across larger clusters at the expense of increased bandwidth usage.
* [ENHANCEMENT] Distributor: change the error message returned when a received series has too many label values. The new message format has the series at the end and this plays better with Prometheus logs truncation. #3718
  - From: `sample for '<series>' has <value> label names; limit <value>`
  - To: `series has too many labels (actual: <value>, limit: <value>) series: '<series>'`
* [ENHANCEMENT] Improve bucket index loader to handle edge case where new tenant has not had blocks uploaded to storage yet. #3717
* [BUGFIX] Allow `-querier.max-query-lookback` use `y|w|d` suffix like deprecated `-store.max-look-back-period`. #3598
* [BUGFIX] Memberlist: Entry in the ring should now not appear again after using "Forget" feature (unless it's still heartbeating). #3603
* [BUGFIX] Ingester: do not close idle TSDBs while blocks shipping is in progress. #3630 #3632
* [BUGFIX] Ingester: correctly update `cortex_ingester_memory_users` and `cortex_ingester_active_series` when a tenant's idle TSDB is closed, when running Cortex with the blocks storage. #3646
* [BUGFIX] Querier: fix default value incorrectly overriding `-querier.frontend-address` in single-binary mode. #3650
* [BUGFIX] Compactor: delete `deletion-mark.json` at last when deleting a block in order to not leave partial blocks without deletion mark in the bucket if the compactor is interrupted while deleting a block. #3660
* [BUGFIX] Blocks storage: do not cleanup a partially uploaded block when `meta.json` upload fails. Despite failure to upload `meta.json`, this file may in some cases still appear in the bucket later. By skipping early cleanup, we avoid having corrupted blocks in the storage. #3660
* [BUGFIX] Alertmanager: disable access to `/alertmanager/metrics` (which exposes all Cortex metrics), `/alertmanager/-/reload` and `/alertmanager/debug/*`, which were available to any authenticated user with enabled AlertManager. #3678
* [BUGFIX] Query-Frontend: avoid creating many small sub-queries by discarding cache extents under 5 minutes #3653
* [BUGFIX] Ruler: Ensure the stale markers generated for evaluated rules respect the configured `-ruler.evaluation-delay-duration`. This will avoid issues with samples with NaN be persisted with timestamps set ahead of the next rule evaluation. #3687
* [BUGFIX] Alertmanager: don't serve HTTP requests until Alertmanager has fully started. Serving HTTP requests earlier may result in loss of configuration for the user. #3679
* [BUGFIX] Do not log "failed to load config" if runtime config file is empty. #3706
* [BUGFIX] Do not allow to use a runtime config file containing multiple YAML documents. #3706
* [BUGFIX] HA Tracker: don't track as error in the `cortex_kv_request_duration_seconds` metric a CAS operation intentionally aborted. #3745

## 1.6.0 / 2020-12-29

* [CHANGE] Query Frontend: deprecate `-querier.compress-http-responses` in favour of `-api.response-compression-enabled`. #3544
* [CHANGE] Querier: deprecated `-store.max-look-back-period`. You should use `-querier.max-query-lookback` instead. #3452
* [CHANGE] Blocks storage: increased `-blocks-storage.bucket-store.chunks-cache.attributes-ttl` default from `24h` to `168h` (1 week). #3528
* [CHANGE] Blocks storage: the config option `-blocks-storage.bucket-store.index-cache.postings-compression-enabled` has been deprecated and postings compression is always enabled. #3538
* [CHANGE] Ruler: gRPC message size default limits on the Ruler-client side have changed: #3523
  - limit for outgoing gRPC messages has changed from 2147483647 to 16777216 bytes
  - limit for incoming gRPC messages has changed from 4194304 to 104857600 bytes
* [FEATURE] Distributor/Ingester: Provide ability to not overflow writes in the presence of a leaving or unhealthy ingester. This allows for more efficient ingester rolling restarts. #3305
* [FEATURE] Query-frontend: introduced query statistics logged in the query-frontend when enabled via `-frontend.query-stats-enabled=true`. When enabled, the metric `cortex_query_seconds_total` is tracked, counting the sum of the wall time spent across all queriers while running queries (on a per-tenant basis). The metrics `cortex_request_duration_seconds` and `cortex_query_seconds_total` are different: the first one tracks the request duration (eg. HTTP request from the client), while the latter tracks the sum of the wall time on all queriers involved executing the query. #3539
* [ENHANCEMENT] API: Add GZIP HTTP compression to the API responses. Compression can be enabled via `-api.response-compression-enabled`. #3536
* [ENHANCEMENT] Added zone-awareness support on queries. When zone-awareness is enabled, queries will still succeed if all ingesters in a single zone will fail. #3414
* [ENHANCEMENT] Blocks storage ingester: exported more TSDB-related metrics. #3412
  - `cortex_ingester_tsdb_wal_corruptions_total`
  - `cortex_ingester_tsdb_head_truncations_failed_total`
  - `cortex_ingester_tsdb_head_truncations_total`
  - `cortex_ingester_tsdb_head_gc_duration_seconds`
* [ENHANCEMENT] Enforced keepalive on all gRPC clients used for inter-service communication. #3431
* [ENHANCEMENT] Added `cortex_alertmanager_config_hash` metric to expose hash of Alertmanager Config loaded per user. #3388
* [ENHANCEMENT] Query-Frontend / Query-Scheduler: New component called "Query-Scheduler" has been introduced. Query-Scheduler is simply a queue of requests, moved outside of Query-Frontend. This allows Query-Frontend to be scaled separately from number of queues. To make Query-Frontend and Querier use Query-Scheduler, they need to be started with `-frontend.scheduler-address` and `-querier.scheduler-address` options respectively. #3374 #3471
* [ENHANCEMENT] Query-frontend / Querier / Ruler: added `-querier.max-query-lookback` to limit how long back data (series and metadata) can be queried. This setting can be overridden on a per-tenant basis and is enforced in the query-frontend, querier and ruler. #3452 #3458
* [ENHANCEMENT] Querier: added `-querier.query-store-for-labels-enabled` to query store for label names, label values and series APIs. Only works with blocks storage engine. #3461 #3520
* [ENHANCEMENT] Ingester: exposed `-blocks-storage.tsdb.wal-segment-size-bytes` config option to customise the TSDB WAL segment max size. #3476
* [ENHANCEMENT] Compactor: concurrently run blocks cleaner for multiple tenants. Concurrency can be configured via `-compactor.cleanup-concurrency`. #3483
* [ENHANCEMENT] Compactor: shuffle tenants before running compaction. #3483
* [ENHANCEMENT] Compactor: wait for a stable ring at startup, when sharding is enabled. #3484
* [ENHANCEMENT] Store-gateway: added `-blocks-storage.bucket-store.index-header-lazy-loading-enabled` to enable index-header lazy loading (experimental). When enabled, index-headers will be mmap-ed only once required by a query and will be automatically released after `-blocks-storage.bucket-store.index-header-lazy-loading-idle-timeout` time of inactivity. #3498
* [ENHANCEMENT] Alertmanager: added metrics `cortex_alertmanager_notification_requests_total` and `cortex_alertmanager_notification_requests_failed_total`. #3518
* [ENHANCEMENT] Ingester: added `-blocks-storage.tsdb.head-chunks-write-buffer-size-bytes` to fine-tune the TSDB head chunks write buffer size when running Cortex blocks storage. #3518
* [ENHANCEMENT] /metrics now supports OpenMetrics output. HTTP and gRPC servers metrics can now include exemplars. #3524
* [ENHANCEMENT] Expose gRPC keepalive policy options by gRPC server. #3524
* [ENHANCEMENT] Blocks storage: enabled caching of `meta.json` attributes, configurable via `-blocks-storage.bucket-store.metadata-cache.metafile-attributes-ttl`. #3528
* [ENHANCEMENT] Compactor: added a config validation check to fail fast if the compactor has been configured invalid block range periods (each period is expected to be a multiple of the previous one). #3534
* [ENHANCEMENT] Blocks storage: concurrently fetch deletion marks from object storage. #3538
* [ENHANCEMENT] Blocks storage ingester: ingester can now close idle TSDB and delete local data. #3491 #3552
* [ENHANCEMENT] Blocks storage: add option to use V2 signatures for S3 authentication. #3540
* [ENHANCEMENT] Exported process metrics to monitor the number of memory map areas allocated. #3537
  * - `process_memory_map_areas`
  * - `process_memory_map_areas_limit`
* [ENHANCEMENT] Ruler: Expose gRPC client options. #3523
* [ENHANCEMENT] Compactor: added metrics to track on-going compaction. #3535
  * `cortex_compactor_tenants_discovered`
  * `cortex_compactor_tenants_skipped`
  * `cortex_compactor_tenants_processing_succeeded`
  * `cortex_compactor_tenants_processing_failed`
* [ENHANCEMENT] Added new experimental API endpoints: `POST /purger/delete_tenant` and `GET /purger/delete_tenant_status` for deleting all tenant data. Only works with blocks storage. Compactor removes blocks that belong to user marked for deletion. #3549 #3558
* [ENHANCEMENT] Chunks storage: add option to use V2 signatures for S3 authentication. #3560
* [ENHANCEMENT] HA Tracker: Added new limit `ha_max_clusters` to set the max number of clusters tracked for single user. This limit is disabled by default. #3668
* [BUGFIX] Query-Frontend: `cortex_query_seconds_total` now return seconds not nanoseconds. #3589
* [BUGFIX] Blocks storage ingester: fixed some cases leading to a TSDB WAL corruption after a partial write to disk. #3423
* [BUGFIX] Blocks storage: Fix the race between ingestion and `/flush` call resulting in overlapping blocks. #3422
* [BUGFIX] Querier: fixed `-querier.max-query-into-future` which wasn't correctly enforced on range queries. #3452
* [BUGFIX] Fixed float64 precision stability when aggregating metrics before exposing them. This could have lead to false counters resets when querying some metrics exposed by Cortex. #3506
* [BUGFIX] Querier: the meta.json sync concurrency done when running Cortex with the blocks storage is now controlled by `-blocks-storage.bucket-store.meta-sync-concurrency` instead of the incorrect `-blocks-storage.bucket-store.block-sync-concurrency` (default values are the same). #3531
* [BUGFIX] Querier: fixed initialization order of querier module when using blocks storage. It now (again) waits until blocks have been synchronized. #3551

## Blocksconvert

* [ENHANCEMENT] Scheduler: ability to ignore users based on regexp, using `-scheduler.ignore-users-regex` flag. #3477
* [ENHANCEMENT] Builder: Parallelize reading chunks in the final stage of building block. #3470
* [ENHANCEMENT] Builder: remove duplicate label names from chunk. #3547

## 1.5.0 / 2020-11-09

### Cortex

* [CHANGE] Blocks storage: update the default HTTP configuration values for the S3 client to the upstream Thanos default values. #3244
  - `-blocks-storage.s3.http.idle-conn-timeout` is set 90 seconds.
  - `-blocks-storage.s3.http.response-header-timeout` is set to 2 minutes.
* [CHANGE] Improved shuffle sharding support in the write path. This work introduced some config changes: #3090
  * Introduced `-distributor.sharding-strategy` CLI flag (and its respective `sharding_strategy` YAML config option) to explicitly specify which sharding strategy should be used in the write path
  * `-experimental.distributor.user-subring-size` flag renamed to `-distributor.ingestion-tenant-shard-size`
  * `user_subring_size` limit YAML config option renamed to `ingestion_tenant_shard_size`
* [CHANGE] Dropped "blank Alertmanager configuration; using fallback" message from Info to Debug level. #3205
* [CHANGE] Zone-awareness replication for time-series now should be explicitly enabled in the distributor via the `-distributor.zone-awareness-enabled` CLI flag (or its respective YAML config option). Before, zone-aware replication was implicitly enabled if a zone was set on ingesters. #3200
* [CHANGE] Removed the deprecated CLI flag `-config-yaml`. You should use `-schema-config-file` instead. #3225
* [CHANGE] Enforced the HTTP method required by some API endpoints which did (incorrectly) allow any method before that. #3228
  - `GET /`
  - `GET /config`
  - `GET /debug/fgprof`
  - `GET /distributor/all_user_stats`
  - `GET /distributor/ha_tracker`
  - `GET /all_user_stats`
  - `GET /ha-tracker`
  - `GET /api/v1/user_stats`
  - `GET /api/v1/chunks`
  - `GET <legacy-http-prefix>/user_stats`
  - `GET <legacy-http-prefix>/chunks`
  - `GET /services`
  - `GET /multitenant_alertmanager/status`
  - `GET /status` (alertmanager microservice)
  - `GET|POST /ingester/ring`
  - `GET|POST /ring`
  - `GET|POST /store-gateway/ring`
  - `GET|POST /compactor/ring`
  - `GET|POST /ingester/flush`
  - `GET|POST /ingester/shutdown`
  - `GET|POST /flush`
  - `GET|POST /shutdown`
  - `GET|POST /ruler/ring`
  - `POST /api/v1/push`
  - `POST <legacy-http-prefix>/push`
  - `POST /push`
  - `POST /ingester/push`
* [CHANGE] Renamed CLI flags to configure the network interface names from which automatically detect the instance IP. #3295
  - `-compactor.ring.instance-interface` renamed to `-compactor.ring.instance-interface-names`
  - `-store-gateway.sharding-ring.instance-interface` renamed to `-store-gateway.sharding-ring.instance-interface-names`
  - `-distributor.ring.instance-interface` renamed to `-distributor.ring.instance-interface-names`
  - `-ruler.ring.instance-interface` renamed to `-ruler.ring.instance-interface-names`
* [CHANGE] Renamed `-<prefix>.redis.enable-tls` CLI flag to `-<prefix>.redis.tls-enabled`, and its respective YAML config option from `enable_tls` to `tls_enabled`. #3298
* [CHANGE] Increased default `-<prefix>.redis.timeout` from `100ms` to `500ms`. #3301
* [CHANGE] `cortex_alertmanager_config_invalid` has been removed in favor of `cortex_alertmanager_config_last_reload_successful`. #3289
* [CHANGE] Query-frontend: POST requests whose body size exceeds 10MiB will be rejected. The max body size can be customised via `-frontend.max-body-size`. #3276
* [FEATURE] Shuffle sharding: added support for shuffle-sharding queriers in the query-frontend. When configured (`-frontend.max-queriers-per-tenant` globally, or using per-tenant limit `max_queriers_per_tenant`), each tenants's requests will be handled by different set of queriers. #3113 #3257
* [FEATURE] Shuffle sharding: added support for shuffle-sharding ingesters on the read path. When ingesters shuffle-sharding is enabled and `-querier.shuffle-sharding-ingesters-lookback-period` is set, queriers will fetch in-memory series from the minimum set of required ingesters, selecting only ingesters which may have received series since 'now - lookback period'. #3252
* [FEATURE] Query-frontend: added `compression` config to support results cache with compression. #3217
* [FEATURE] Add OpenStack Swift support to blocks storage. #3303
* [FEATURE] Added support for applying Prometheus relabel configs on series received by the distributor. A `metric_relabel_configs` field has been added to the per-tenant limits configuration. #3329
* [FEATURE] Support for Cassandra client SSL certificates. #3384
* [ENHANCEMENT] Ruler: Introduces two new limits `-ruler.max-rules-per-rule-group` and `-ruler.max-rule-groups-per-tenant` to control the number of rules per rule group and the total number of rule groups for a given user. They are disabled by default. #3366
* [ENHANCEMENT] Allow to specify multiple comma-separated Cortex services to `-target` CLI option (or its respective YAML config option). For example, `-target=all,compactor` can be used to start Cortex single-binary with compactor as well. #3275
* [ENHANCEMENT] Expose additional HTTP configs for the S3 backend client. New flag are listed below: #3244
  - `-blocks-storage.s3.http.idle-conn-timeout`
  - `-blocks-storage.s3.http.response-header-timeout`
  - `-blocks-storage.s3.http.insecure-skip-verify`
* [ENHANCEMENT] Added `cortex_query_frontend_connected_clients` metric to show the number of workers currently connected to the frontend. #3207
* [ENHANCEMENT] Shuffle sharding: improved shuffle sharding in the write path. Shuffle sharding now should be explicitly enabled via `-distributor.sharding-strategy` CLI flag (or its respective YAML config option) and guarantees stability, consistency, shuffling and balanced zone-awareness properties. #3090 #3214
* [ENHANCEMENT] Ingester: added new metric `cortex_ingester_active_series` to track active series more accurately. Also added options to control whether active series tracking is enabled (`-ingester.active-series-metrics-enabled`, defaults to false), and how often this metric is updated (`-ingester.active-series-metrics-update-period`) and max idle time for series to be considered inactive (`-ingester.active-series-metrics-idle-timeout`). #3153
* [ENHANCEMENT] Store-gateway: added zone-aware replication support to blocks replication in the store-gateway. #3200
* [ENHANCEMENT] Store-gateway: exported new metrics. #3231
  - `cortex_bucket_store_cached_series_fetch_duration_seconds`
  - `cortex_bucket_store_cached_postings_fetch_duration_seconds`
  - `cortex_bucket_stores_gate_queries_max`
* [ENHANCEMENT] Added `-version` flag to Cortex. #3233
* [ENHANCEMENT] Hash ring: added instance registered timestamp to the ring. #3248
* [ENHANCEMENT] Reduce tail latency by smoothing out spikes in rate of chunk flush operations. #3191
* [ENHANCEMENT] User Cortex as User Agent in http requests issued by Configs DB client. #3264
* [ENHANCEMENT] Experimental Ruler API: Fetch rule groups from object storage in parallel. #3218
* [ENHANCEMENT] Chunks GCS object storage client uses the `fields` selector to limit the payload size when listing objects in the bucket. #3218 #3292
* [ENHANCEMENT] Added shuffle sharding support to ruler. Added new metric `cortex_ruler_sync_rules_total`. #3235
* [ENHANCEMENT] Return an explicit error when the store-gateway is explicitly requested without a blocks storage engine. #3287
* [ENHANCEMENT] Ruler: only load rules that belong to the ruler. Improves rules syncing performances when ruler sharding is enabled. #3269
* [ENHANCEMENT] Added `-<prefix>.redis.tls-insecure-skip-verify` flag. #3298
* [ENHANCEMENT] Added `cortex_alertmanager_config_last_reload_successful_seconds` metric to show timestamp of last successful AM config reload. #3289
* [ENHANCEMENT] Blocks storage: reduced number of bucket listing operations to list block content (applies to newly created blocks only). #3363
* [ENHANCEMENT] Ruler: Include the tenant ID on the notifier logs. #3372
* [ENHANCEMENT] Blocks storage Compactor: Added `-compactor.enabled-tenants` and `-compactor.disabled-tenants` to explicitly enable or disable compaction of specific tenants. #3385
* [ENHANCEMENT] Blocks storage ingester: Creating checkpoint only once even when there are multiple Head compactions in a single `Compact()` call. #3373
* [BUGFIX] Blocks storage ingester: Read repair memory-mapped chunks file which can end up being empty on abrupt shutdowns combined with faulty disks. #3373
* [BUGFIX] Blocks storage ingester: Close TSDB resources on failed startup preventing ingester OOMing. #3373
* [BUGFIX] No-longer-needed ingester operations for queries triggered by queriers and rulers are now canceled. #3178
* [BUGFIX] Ruler: directories in the configured `rules-path` will be removed on startup and shutdown in order to ensure they don't persist between runs. #3195
* [BUGFIX] Handle hash-collisions in the query path. #3192
* [BUGFIX] Check for postgres rows errors. #3197
* [BUGFIX] Ruler Experimental API: Don't allow rule groups without names or empty rule groups. #3210
* [BUGFIX] Experimental Alertmanager API: Do not allow empty Alertmanager configurations or bad template filenames to be submitted through the configuration API. #3185
* [BUGFIX] Reduce failures to update heartbeat when using Consul. #3259
* [BUGFIX] When using ruler sharding, moving all user rule groups from ruler to a different one and then back could end up with some user groups not being evaluated at all. #3235
* [BUGFIX] Fixed shuffle sharding consistency when zone-awareness is enabled and the shard size is increased or instances in a new zone are added. #3299
* [BUGFIX] Use a valid grpc header when logging IP addresses. #3307
* [BUGFIX] Fixed the metric `cortex_prometheus_rule_group_duration_seconds` in the Ruler, it wouldn't report any values. #3310
* [BUGFIX] Fixed gRPC connections leaking in rulers when rulers sharding is enabled and APIs called. #3314
* [BUGFIX] Fixed shuffle sharding consistency when zone-awareness is enabled and the shard size is increased or instances in a new zone are added. #3299
* [BUGFIX] Fixed Gossip memberlist members joining when addresses are configured using DNS-based service discovery. #3360
* [BUGFIX] Ingester: fail to start an ingester running the blocks storage, if unable to load any existing TSDB at startup. #3354
* [BUGFIX] Blocks storage: Avoid deletion of blocks in the ingester which are not shipped to the storage yet. #3346
* [BUGFIX] Fix common prefixes returned by List method of S3 client. #3358
* [BUGFIX] Honor configured timeout in Azure and GCS object clients. #3285
* [BUGFIX] Blocks storage: Avoid creating blocks larger than configured block range period on forced compaction and when TSDB is idle. #3344
* [BUGFIX] Shuffle sharding: fixed max global series per user/metric limit when shuffle sharding and `-distributor.shard-by-all-labels=true` are both enabled in distributor. When using these global limits you should now set `-distributor.sharding-strategy` and `-distributor.zone-awareness-enabled` to ingesters too. #3369
* [BUGFIX] Slow query logging: when using downstream server request parameters were not logged. #3276
* [BUGFIX] Fixed tenant detection in the ruler and alertmanager API when running without auth. #3343

### Blocksconvert

* [ENHANCEMENT] Blocksconvert – Builder: download plan file locally before processing it. #3209
* [ENHANCEMENT] Blocksconvert – Cleaner: added new tool for deleting chunks data. #3283
* [ENHANCEMENT] Blocksconvert – Scanner: support for scanning specific date-range only. #3222
* [ENHANCEMENT] Blocksconvert – Scanner: metrics for tracking progress. #3222
* [ENHANCEMENT] Blocksconvert – Builder: retry block upload before giving up. #3245
* [ENHANCEMENT] Blocksconvert – Scanner: upload plans concurrently. #3340
* [BUGFIX] Blocksconvert: fix chunks ordering in the block. Chunks in different order than series work just fine in TSDB blocks at the moment, but it's not consistent with what Prometheus does and future Prometheus and Cortex optimizations may rely on this ordering. #3371

## 1.4.0 / 2020-10-02

* [CHANGE] TLS configuration for gRPC, HTTP and etcd clients is now marked as experimental. These features are not yet fully baked, and we expect possible small breaking changes in Cortex 1.5. #3198
* [CHANGE] Cassandra backend support is now GA (stable). #3180
* [CHANGE] Blocks storage is now GA (stable). The `-experimental` prefix has been removed from all CLI flags related to the blocks storage (no YAML config changes). #3180 #3201
  - `-experimental.blocks-storage.*` flags renamed to `-blocks-storage.*`
  - `-experimental.store-gateway.*` flags renamed to `-store-gateway.*`
  - `-experimental.querier.store-gateway-client.*` flags renamed to `-querier.store-gateway-client.*`
  - `-experimental.querier.store-gateway-addresses` flag renamed to `-querier.store-gateway-addresses`
  - `-store-gateway.replication-factor` flag renamed to `-store-gateway.sharding-ring.replication-factor`
  - `-store-gateway.tokens-file-path` flag renamed to `store-gateway.sharding-ring.tokens-file-path`
* [CHANGE] Ingester: Removed deprecated untyped record from chunks WAL. Only if you are running `v1.0` or below, it is recommended to first upgrade to `v1.1`/`v1.2`/`v1.3` and run it for a day before upgrading to `v1.4` to avoid data loss. #3115
* [CHANGE] Distributor API endpoints are no longer served unless target is set to `distributor` or `all`. #3112
* [CHANGE] Increase the default Cassandra client replication factor to 3. #3007
* [CHANGE] Blocks storage: removed the support to transfer blocks between ingesters on shutdown. When running the Cortex blocks storage, ingesters are expected to run with a persistent disk. The following metrics have been removed: #2996
  * `cortex_ingester_sent_files`
  * `cortex_ingester_received_files`
  * `cortex_ingester_received_bytes_total`
  * `cortex_ingester_sent_bytes_total`
* [CHANGE] The buckets for the `cortex_chunk_store_index_lookups_per_query` metric have been changed to 1, 2, 4, 8, 16. #3021
* [CHANGE] Blocks storage: the `operation` label value `getrange` has changed into `get_range` for the metrics `thanos_store_bucket_cache_operation_requests_total` and `thanos_store_bucket_cache_operation_hits_total`. #3000
* [CHANGE] Experimental Delete Series: `/api/v1/admin/tsdb/delete_series` and `/api/v1/admin/tsdb/cancel_delete_request` purger APIs to return status code `204` instead of `200` for success. #2946
* [CHANGE] Histogram `cortex_memcache_request_duration_seconds` `method` label value changes from `Memcached.Get` to `Memcached.GetBatched` for batched lookups, and is not reported for non-batched lookups (label value `Memcached.GetMulti` remains, and had exactly the same value as `Get` in nonbatched lookups).  The same change applies to tracing spans. #3046
* [CHANGE] TLS server validation is now enabled by default, a new parameter `tls_insecure_skip_verify` can be set to true to skip validation optionally. #3030
* [CHANGE] `cortex_ruler_config_update_failures_total` has been removed in favor of `cortex_ruler_config_last_reload_successful`. #3056
* [CHANGE] `ruler.evaluation_delay_duration` field in YAML config has been moved and renamed to `limits.ruler_evaluation_delay_duration`. #3098
* [CHANGE] Removed obsolete `results_cache.max_freshness` from YAML config (deprecated since Cortex 1.2). #3145
* [CHANGE] Removed obsolete `-promql.lookback-delta` option (deprecated since Cortex 1.2, replaced with `-querier.lookback-delta`). #3144
* [CHANGE] Cache: added support for Redis Cluster and Redis Sentinel. #2961
  - The following changes have been made in Redis configuration:
   - `-redis.master_name` added
   - `-redis.db` added
   - `-redis.max-active-conns` changed to `-redis.pool-size`
   - `-redis.max-conn-lifetime` changed to `-redis.max-connection-age`
   - `-redis.max-idle-conns` removed
   - `-redis.wait-on-pool-exhaustion` removed
* [CHANGE] TLS configuration for gRPC, HTTP and etcd clients is now marked as experimental. These features are not yet fully baked, and we expect possible small breaking changes in Cortex 1.5. #3198
* [CHANGE] Fixed store-gateway CLI flags inconsistencies. #3201
  - `-store-gateway.replication-factor` flag renamed to `-store-gateway.sharding-ring.replication-factor`
  - `-store-gateway.tokens-file-path` flag renamed to `store-gateway.sharding-ring.tokens-file-path`
* [FEATURE] Logging of the source IP passed along by a reverse proxy is now supported by setting the `-server.log-source-ips-enabled`. For non standard headers the settings `-server.log-source-ips-header` and `-server.log-source-ips-regex` can be used. #2985
* [FEATURE] Blocks storage: added shuffle sharding support to store-gateway blocks sharding. Added the following additional metrics to store-gateway: #3069
  * `cortex_bucket_stores_tenants_discovered`
  * `cortex_bucket_stores_tenants_synced`
* [FEATURE] Experimental blocksconvert: introduce an experimental tool `blocksconvert` to migrate long-term storage chunks to blocks. #3092 #3122 #3127 #3162
* [ENHANCEMENT] Improve the Alertmanager logging when serving requests from its API / UI. #3397
* [ENHANCEMENT] Add support for azure storage in China, German and US Government environments. #2988
* [ENHANCEMENT] Query-tee: added a small tolerance to floating point sample values comparison. #2994
* [ENHANCEMENT] Query-tee: add support for doing a passthrough of requests to preferred backend for unregistered routes #3018
* [ENHANCEMENT] Expose `storage.aws.dynamodb.backoff_config` configuration file field. #3026
* [ENHANCEMENT] Added `cortex_request_message_bytes` and `cortex_response_message_bytes` histograms to track received and sent gRPC message and HTTP request/response sizes. Added `cortex_inflight_requests` gauge to track number of inflight gRPC and HTTP requests. #3064
* [ENHANCEMENT] Publish ruler's ring metrics. #3074
* [ENHANCEMENT] Add config validation to the experimental Alertmanager API. Invalid configs are no longer accepted. #3053
* [ENHANCEMENT] Add "integration" as a label for `cortex_alertmanager_notifications_total` and `cortex_alertmanager_notifications_failed_total` metrics. #3056
* [ENHANCEMENT] Add `cortex_ruler_config_last_reload_successful` and `cortex_ruler_config_last_reload_successful_seconds` to check status of users rule manager. #3056
* [ENHANCEMENT] The configuration validation now fails if an empty YAML node has been set for a root YAML config property. #3080
* [ENHANCEMENT] Memcached dial() calls now have a circuit-breaker to avoid hammering a broken cache. #3051, #3189
* [ENHANCEMENT] `-ruler.evaluation-delay-duration` is now overridable as a per-tenant limit, `ruler_evaluation_delay_duration`. #3098
* [ENHANCEMENT] Add TLS support to etcd client. #3102
* [ENHANCEMENT] When a tenant accesses the Alertmanager UI or its API, if we have valid `-alertmanager.configs.fallback` we'll use that to start the manager and avoid failing the request. #3073
* [ENHANCEMENT] Add `DELETE api/v1/rules/{namespace}` to the Ruler. It allows all the rule groups of a namespace to be deleted. #3120
* [ENHANCEMENT] Experimental Delete Series: Retry processing of Delete requests during failures. #2926
* [ENHANCEMENT] Improve performance of QueryStream() in ingesters. #3177
* [ENHANCEMENT] Modules included in "All" target are now visible in output of `-modules` CLI flag. #3155
* [ENHANCEMENT] Added `/debug/fgprof` endpoint to debug running Cortex process using `fgprof`. This adds up to the existing `/debug/...` endpoints. #3131
* [ENHANCEMENT] Blocks storage: optimised `/api/v1/series` for blocks storage. (#2976)
* [BUGFIX] Ruler: when loading rules from "local" storage, check for directory after resolving symlink. #3137
* [BUGFIX] Query-frontend: Fixed rounding for incoming query timestamps, to be 100% Prometheus compatible. #2990
* [BUGFIX] Querier: Merge results from chunks and blocks ingesters when using streaming of results. #3013
* [BUGFIX] Querier: query /series from ingesters regardless the `-querier.query-ingesters-within` setting. #3035
* [BUGFIX] Blocks storage: Ingester is less likely to hit gRPC message size limit when streaming data to queriers. #3015
* [BUGFIX] Blocks storage: fixed memberlist support for the store-gateways and compactors ring used when blocks sharding is enabled. #3058 #3095
* [BUGFIX] Fix configuration for TLS server validation, TLS skip verify was hardcoded to true for all TLS configurations and prevented validation of server certificates. #3030
* [BUGFIX] Fixes the Alertmanager panicking when no `-alertmanager.web.external-url` is provided. #3017
* [BUGFIX] Fixes the registration of the Alertmanager API metrics `cortex_alertmanager_alerts_received_total` and `cortex_alertmanager_alerts_invalid_total`. #3065
* [BUGFIX] Fixes `flag needs an argument: -config.expand-env` error. #3087
* [BUGFIX] An index optimisation actually slows things down when using caching. Moved it to the right location. #2973
* [BUGFIX] Ingester: If push request contained both valid and invalid samples, valid samples were ingested but not stored to WAL of the chunks storage. This has been fixed. #3067
* [BUGFIX] Cassandra: fixed consistency setting in the CQL session when creating the keyspace. #3105
* [BUGFIX] Ruler: Config API would return both the `record` and `alert` in `YAML` response keys even when one of them must be empty. #3120
* [BUGFIX] Index page now uses configured HTTP path prefix when creating links. #3126
* [BUGFIX] Purger: fixed deadlock when reloading of tombstones failed. #3182
* [BUGFIX] Fixed panic in flusher job, when error writing chunks to the store would cause "idle" chunks to be flushed, which triggered panic. #3140
* [BUGFIX] Index page no longer shows links that are not valid for running Cortex instance. #3133
* [BUGFIX] Configs: prevent validation of templates to fail when using template functions. #3157
* [BUGFIX] Configuring the S3 URL with an `@` but without username and password doesn't enable the AWS static credentials anymore. #3170
* [BUGFIX] Limit errors on ranged queries (`api/v1/query_range`) no longer return a status code `500` but `422` instead. #3167
* [BUGFIX] Handle hash-collisions in the query path. Before this fix, Cortex could occasionally mix up two different series in a query, leading to invalid results, when `-querier.ingester-streaming` was used. #3192

## 1.3.0 / 2020-08-21

* [CHANGE] Replace the metric `cortex_alertmanager_configs` with `cortex_alertmanager_config_invalid` exposed by Alertmanager. #2960
* [CHANGE] Experimental Delete Series: Change target flag for purger from `data-purger` to `purger`. #2777
* [CHANGE] Experimental blocks storage: The max concurrent queries against the long-term storage, configured via `-experimental.blocks-storage.bucket-store.max-concurrent`, is now a limit shared across all tenants and not a per-tenant limit anymore. The default value has changed from `20` to `100` and the following new metrics have been added: #2797
  * `cortex_bucket_stores_gate_queries_concurrent_max`
  * `cortex_bucket_stores_gate_queries_in_flight`
  * `cortex_bucket_stores_gate_duration_seconds`
* [CHANGE] Metric `cortex_ingester_flush_reasons` has been renamed to `cortex_ingester_flushing_enqueued_series_total`, and new metric `cortex_ingester_flushing_dequeued_series_total` with `outcome` label (superset of reason) has been added. #2802 #2818 #2998
* [CHANGE] Experimental Delete Series: Metric `cortex_purger_oldest_pending_delete_request_age_seconds` would track age of delete requests since they are over their cancellation period instead of their creation time. #2806
* [CHANGE] Experimental blocks storage: the store-gateway service is required in a Cortex cluster running with the experimental blocks storage. Removed the `-experimental.tsdb.store-gateway-enabled` CLI flag and `store_gateway_enabled` YAML config option. The store-gateway is now always enabled when the storage engine is `blocks`. #2822
* [CHANGE] Experimental blocks storage: removed support for `-experimental.blocks-storage.bucket-store.max-sample-count` flag because the implementation was flawed. To limit the number of samples/chunks processed by a single query you can set `-store.query-chunk-limit`, which is now supported by the blocks storage too. #2852
* [CHANGE] Ingester: Chunks flushed via /flush stay in memory until retention period is reached. This affects `cortex_ingester_memory_chunks` metric. #2778
* [CHANGE] Querier: the error message returned when the query time range exceeds `-store.max-query-length` has changed from `invalid query, length > limit (X > Y)` to `the query time range exceeds the limit (query length: X, limit: Y)`. #2826
* [CHANGE] Add `component` label to metrics exposed by chunk, delete and index store clients. #2774
* [CHANGE] Querier: when `-querier.query-ingesters-within` is configured, the time range of the query sent to ingesters is now manipulated to ensure the query start time is not older than 'now - query-ingesters-within'. #2904
* [CHANGE] KV: The `role` label which was a label of `multi` KV store client only has been added to metrics of every KV store client. If KV store client is not `multi`, then the value of `role` label is `primary`. #2837
* [CHANGE] Added the `engine` label to the metrics exposed by the Prometheus query engine, to distinguish between `ruler` and `querier` metrics. #2854
* [CHANGE] Added ruler to the single binary when started with `-target=all` (default). #2854
* [CHANGE] Experimental blocks storage: compact head when opening TSDB. This should only affect ingester startup after it was unable to compact head in previous run. #2870
* [CHANGE] Metric `cortex_overrides_last_reload_successful` has been renamed to `cortex_runtime_config_last_reload_successful`. #2874
* [CHANGE] HipChat support has been removed from the alertmanager (because removed from the Prometheus upstream too). #2902
* [CHANGE] Add constant label `name` to metric `cortex_cache_request_duration_seconds`. #2903
* [CHANGE] Add `user` label to metric `cortex_query_frontend_queue_length`. #2939
* [CHANGE] Experimental blocks storage: cleaned up the config and renamed "TSDB" to "blocks storage". #2937
  - The storage engine setting value has been changed from `tsdb` to `blocks`; this affects `-store.engine` CLI flag and its respective YAML option.
  - The root level YAML config has changed from `tsdb` to `blocks_storage`
  - The prefix of all CLI flags has changed from `-experimental.tsdb.` to `-experimental.blocks-storage.`
  - The following settings have been grouped under `tsdb` property in the YAML config and their CLI flags changed:
    - `-experimental.tsdb.dir` changed to `-experimental.blocks-storage.tsdb.dir`
    - `-experimental.tsdb.block-ranges-period` changed to `-experimental.blocks-storage.tsdb.block-ranges-period`
    - `-experimental.tsdb.retention-period` changed to `-experimental.blocks-storage.tsdb.retention-period`
    - `-experimental.tsdb.ship-interval` changed to `-experimental.blocks-storage.tsdb.ship-interval`
    - `-experimental.tsdb.ship-concurrency` changed to `-experimental.blocks-storage.tsdb.ship-concurrency`
    - `-experimental.tsdb.max-tsdb-opening-concurrency-on-startup` changed to `-experimental.blocks-storage.tsdb.max-tsdb-opening-concurrency-on-startup`
    - `-experimental.tsdb.head-compaction-interval` changed to `-experimental.blocks-storage.tsdb.head-compaction-interval`
    - `-experimental.tsdb.head-compaction-concurrency` changed to `-experimental.blocks-storage.tsdb.head-compaction-concurrency`
    - `-experimental.tsdb.head-compaction-idle-timeout` changed to `-experimental.blocks-storage.tsdb.head-compaction-idle-timeout`
    - `-experimental.tsdb.stripe-size` changed to `-experimental.blocks-storage.tsdb.stripe-size`
    - `-experimental.tsdb.wal-compression-enabled` changed to `-experimental.blocks-storage.tsdb.wal-compression-enabled`
    - `-experimental.tsdb.flush-blocks-on-shutdown` changed to `-experimental.blocks-storage.tsdb.flush-blocks-on-shutdown`
* [CHANGE] Flags `-bigtable.grpc-use-gzip-compression`, `-ingester.client.grpc-use-gzip-compression`, `-querier.frontend-client.grpc-use-gzip-compression` are now deprecated. #2940
* [CHANGE] Limit errors reported by ingester during query-time now return HTTP status code 422. #2941
* [FEATURE] Introduced `ruler.for-outage-tolerance`, Max time to tolerate outage for restoring "for" state of alert. #2783
* [FEATURE] Introduced `ruler.for-grace-period`, Minimum duration between alert and restored "for" state. This is maintained only for alerts with configured "for" time greater than grace period. #2783
* [FEATURE] Introduced `ruler.resend-delay`, Minimum amount of time to wait before resending an alert to Alertmanager. #2783
* [FEATURE] Ruler: added `local` filesystem support to store rules (read-only). #2854
* [ENHANCEMENT] Upgraded Docker base images to `alpine:3.12`. #2862
* [ENHANCEMENT] Experimental: Querier can now optionally query secondary store. This is specified by using `-querier.second-store-engine` option, with values `chunks` or `blocks`. Standard configuration options for this store are used. Additionally, this querying can be configured to happen only for queries that need data older than `-querier.use-second-store-before-time`. Default value of zero will always query secondary store. #2747
* [ENHANCEMENT] Query-tee: increased the `cortex_querytee_request_duration_seconds` metric buckets granularity. #2799
* [ENHANCEMENT] Query-tee: fail to start if the configured `-backend.preferred` is unknown. #2799
* [ENHANCEMENT] Ruler: Added the following metrics: #2786
  * `cortex_prometheus_notifications_latency_seconds`
  * `cortex_prometheus_notifications_errors_total`
  * `cortex_prometheus_notifications_sent_total`
  * `cortex_prometheus_notifications_dropped_total`
  * `cortex_prometheus_notifications_queue_length`
  * `cortex_prometheus_notifications_queue_capacity`
  * `cortex_prometheus_notifications_alertmanagers_discovered`
* [ENHANCEMENT] The behavior of the `/ready` was changed for the query frontend to indicate when it was ready to accept queries. This is intended for use by a read path load balancer that would want to wait for the frontend to have attached queriers before including it in the backend. #2733
* [ENHANCEMENT] Experimental Delete Series: Add support for deletion of chunks for remaining stores. #2801
* [ENHANCEMENT] Add `-modules` command line flag to list possible values for `-target`. Also, log warning if given target is internal component. #2752
* [ENHANCEMENT] Added `-ingester.flush-on-shutdown-with-wal-enabled` option to enable chunks flushing even when WAL is enabled. #2780
* [ENHANCEMENT] Query-tee: Support for custom API prefix by using `-server.path-prefix` option. #2814
* [ENHANCEMENT] Query-tee: Forward `X-Scope-OrgId` header to backend, if present in the request. #2815
* [ENHANCEMENT] Experimental blocks storage: Added `-experimental.blocks-storage.tsdb.head-compaction-idle-timeout` option to force compaction of data in memory into a block. #2803
* [ENHANCEMENT] Experimental blocks storage: Added support for flushing blocks via `/flush`, `/shutdown` (previously these only worked for chunks storage) and by using `-experimental.blocks-storage.tsdb.flush-blocks-on-shutdown` option. #2794
* [ENHANCEMENT] Experimental blocks storage: Added support to enforce max query time range length via `-store.max-query-length`. #2826
* [ENHANCEMENT] Experimental blocks storage: Added support to limit the max number of chunks that can be fetched from the long-term storage while executing a query. The limit is enforced both in the querier and store-gateway, and is configurable via `-store.query-chunk-limit`. #2852 #2922
* [ENHANCEMENT] Ingester: Added new metric `cortex_ingester_flush_series_in_progress` that reports number of ongoing flush-series operations. Useful when calling `/flush` handler: if `cortex_ingester_flush_queue_length + cortex_ingester_flush_series_in_progress` is 0, all flushes are finished. #2778
* [ENHANCEMENT] Memberlist members can join cluster via SRV records. #2788
* [ENHANCEMENT] Added configuration options for chunks s3 client. #2831
  * `s3.endpoint`
  * `s3.region`
  * `s3.access-key-id`
  * `s3.secret-access-key`
  * `s3.insecure`
  * `s3.sse-encryption`
  * `s3.http.idle-conn-timeout`
  * `s3.http.response-header-timeout`
  * `s3.http.insecure-skip-verify`
* [ENHANCEMENT] Prometheus upgraded. #2798 #2849 #2867 #2902 #2918
  * Optimized labels regex matchers for patterns containing literals (eg. `foo.*`, `.*foo`, `.*foo.*`)
* [ENHANCEMENT] Add metric `cortex_ruler_config_update_failures_total` to Ruler to track failures of loading rules files. #2857
* [ENHANCEMENT] Experimental Alertmanager: Alertmanager configuration persisted to object storage using an experimental API that accepts and returns YAML-based Alertmanager configuration. #2768
* [ENHANCEMENT] Ruler: `-ruler.alertmanager-url` now supports multiple URLs. Each URL is treated as a separate Alertmanager group. Support for multiple Alertmanagers in a group can be achieved by using DNS service discovery. #2851
* [ENHANCEMENT] Experimental blocks storage: Cortex Flusher now works with blocks engine. Flusher needs to be provided with blocks-engine configuration, existing Flusher flags are not used (they are only relevant for chunks engine). Note that flush errors are only reported via log. #2877
* [ENHANCEMENT] Flusher: Added `-flusher.exit-after-flush` option (defaults to true) to control whether Cortex should stop completely after Flusher has finished its work. #2877
* [ENHANCEMENT] Added metrics `cortex_config_hash` and `cortex_runtime_config_hash` to expose hash of the currently active config file. #2874
* [ENHANCEMENT] Logger: added JSON logging support, configured via the `-log.format=json` CLI flag or its respective YAML config option. #2386
* [ENHANCEMENT] Added new flags `-bigtable.grpc-compression`, `-ingester.client.grpc-compression`, `-querier.frontend-client.grpc-compression` to configure compression used by gRPC. Valid values are `gzip`, `snappy`, or empty string (no compression, default). #2940
* [ENHANCEMENT] Clarify limitations of the `/api/v1/series`, `/api/v1/labels` and `/api/v1/label/{name}/values` endpoints. #2953
* [ENHANCEMENT] Ingester: added `Dropped` outcome to metric `cortex_ingester_flushing_dequeued_series_total`. #2998
* [BUGFIX] Fixed a bug with `api/v1/query_range` where no responses would return null values for `result` and empty values for `resultType`. #2962
* [BUGFIX] Fixed a bug in the index intersect code causing storage to return more chunks/series than required. #2796
* [BUGFIX] Fixed the number of reported keys in the background cache queue. #2764
* [BUGFIX] Fix race in processing of headers in sharded queries. #2762
* [BUGFIX] Query Frontend: Do not re-split sharded requests around ingester boundaries. #2766
* [BUGFIX] Experimental Delete Series: Fixed a problem with cache generation numbers prefixed to cache keys. #2800
* [BUGFIX] Ingester: Flushing chunks via `/flush` endpoint could previously lead to panic, if chunks were already flushed before and then removed from memory during the flush caused by `/flush` handler. Immediate flush now doesn't cause chunks to be flushed again. Samples received during flush triggered via `/flush` handler are no longer discarded. #2778
* [BUGFIX] Prometheus upgraded. #2849
  * Fixed unknown symbol error during head compaction
* [BUGFIX] Fix panic when using cassandra as store for both index and delete requests. #2774
* [BUGFIX] Experimental Delete Series: Fixed a data race in Purger. #2817
* [BUGFIX] KV: Fixed a bug that triggered a panic due to metrics being registered with the same name but different labels when using a `multi` configured KV client. #2837
* [BUGFIX] Query-frontend: Fix passing HTTP `Host` header if `-frontend.downstream-url` is configured. #2880
* [BUGFIX] Ingester: Improve time-series distribution when `-experimental.distributor.user-subring-size` is enabled. #2887
* [BUGFIX] Set content type to `application/x-protobuf` for remote_read responses. #2915
* [BUGFIX] Fixed ruler and store-gateway instance registration in the ring (when sharding is enabled) when a new instance replaces abruptly terminated one, and the only difference between the two instances is the address. #2954
* [BUGFIX] Fixed `Missing chunks and index config causing silent failure` Absence of chunks and index from schema config is not validated. #2732
* [BUGFIX] Fix panic caused by KVs from boltdb being used beyond their life. #2971
* [BUGFIX] Experimental blocks storage: `/api/v1/series`, `/api/v1/labels` and `/api/v1/label/{name}/values` only query the TSDB head regardless of the configured `-experimental.blocks-storage.tsdb.retention-period`. #2974
* [BUGFIX] Ingester: Avoid indefinite checkpointing in case of surge in number of series. #2955
* [BUGFIX] Querier: query /series from ingesters regardless the `-querier.query-ingesters-within` setting. #3035
* [BUGFIX] Ruler: fixed an unintentional breaking change introduced in the ruler's `alertmanager_url` YAML config option, which changed the value from a string to a list of strings. #2989

## 1.2.0 / 2020-07-01

* [CHANGE] Metric `cortex_kv_request_duration_seconds` now includes `name` label to denote which client is being used as well as the `backend` label to denote the KV backend implementation in use. #2648
* [CHANGE] Experimental Ruler: Rule groups persisted to object storage using the experimental API have an updated object key encoding to better handle special characters. Rule groups previously-stored using object storage must be renamed to the new format. #2646
* [CHANGE] Query Frontend now uses Round Robin to choose a tenant queue to service next. #2553
* [CHANGE] `-promql.lookback-delta` is now deprecated and has been replaced by `-querier.lookback-delta` along with `lookback_delta` entry under `querier` in the config file. `-promql.lookback-delta` will be removed in v1.4.0. #2604
* [CHANGE] Experimental TSDB: removed `-experimental.tsdb.bucket-store.binary-index-header-enabled` flag. Now the binary index-header is always enabled.
* [CHANGE] Experimental TSDB: Renamed index-cache metrics to use original metric names from Thanos, as Cortex is not aggregating them in any way: #2627
  * `cortex_<service>_blocks_index_cache_items_evicted_total` => `thanos_store_index_cache_items_evicted_total{name="index-cache"}`
  * `cortex_<service>_blocks_index_cache_items_added_total` => `thanos_store_index_cache_items_added_total{name="index-cache"}`
  * `cortex_<service>_blocks_index_cache_requests_total` => `thanos_store_index_cache_requests_total{name="index-cache"}`
  * `cortex_<service>_blocks_index_cache_items_overflowed_total` => `thanos_store_index_cache_items_overflowed_total{name="index-cache"}`
  * `cortex_<service>_blocks_index_cache_hits_total` => `thanos_store_index_cache_hits_total{name="index-cache"}`
  * `cortex_<service>_blocks_index_cache_items` => `thanos_store_index_cache_items{name="index-cache"}`
  * `cortex_<service>_blocks_index_cache_items_size_bytes` => `thanos_store_index_cache_items_size_bytes{name="index-cache"}`
  * `cortex_<service>_blocks_index_cache_total_size_bytes` => `thanos_store_index_cache_total_size_bytes{name="index-cache"}`
  * `cortex_<service>_blocks_index_cache_memcached_operations_total` =>  `thanos_memcached_operations_total{name="index-cache"}`
  * `cortex_<service>_blocks_index_cache_memcached_operation_failures_total` =>  `thanos_memcached_operation_failures_total{name="index-cache"}`
  * `cortex_<service>_blocks_index_cache_memcached_operation_duration_seconds` =>  `thanos_memcached_operation_duration_seconds{name="index-cache"}`
  * `cortex_<service>_blocks_index_cache_memcached_operation_skipped_total` =>  `thanos_memcached_operation_skipped_total{name="index-cache"}`
* [CHANGE] Experimental TSDB: Renamed metrics in bucket stores: #2627
  * `cortex_<service>_blocks_meta_syncs_total` => `cortex_blocks_meta_syncs_total{component="<service>"}`
  * `cortex_<service>_blocks_meta_sync_failures_total` => `cortex_blocks_meta_sync_failures_total{component="<service>"}`
  * `cortex_<service>_blocks_meta_sync_duration_seconds` => `cortex_blocks_meta_sync_duration_seconds{component="<service>"}`
  * `cortex_<service>_blocks_meta_sync_consistency_delay_seconds` => `cortex_blocks_meta_sync_consistency_delay_seconds{component="<service>"}`
  * `cortex_<service>_blocks_meta_synced` => `cortex_blocks_meta_synced{component="<service>"}`
  * `cortex_<service>_bucket_store_block_loads_total` => `cortex_bucket_store_block_loads_total{component="<service>"}`
  * `cortex_<service>_bucket_store_block_load_failures_total` => `cortex_bucket_store_block_load_failures_total{component="<service>"}`
  * `cortex_<service>_bucket_store_block_drops_total` => `cortex_bucket_store_block_drops_total{component="<service>"}`
  * `cortex_<service>_bucket_store_block_drop_failures_total` => `cortex_bucket_store_block_drop_failures_total{component="<service>"}`
  * `cortex_<service>_bucket_store_blocks_loaded` => `cortex_bucket_store_blocks_loaded{component="<service>"}`
  * `cortex_<service>_bucket_store_series_data_touched` => `cortex_bucket_store_series_data_touched{component="<service>"}`
  * `cortex_<service>_bucket_store_series_data_fetched` => `cortex_bucket_store_series_data_fetched{component="<service>"}`
  * `cortex_<service>_bucket_store_series_data_size_touched_bytes` => `cortex_bucket_store_series_data_size_touched_bytes{component="<service>"}`
  * `cortex_<service>_bucket_store_series_data_size_fetched_bytes` => `cortex_bucket_store_series_data_size_fetched_bytes{component="<service>"}`
  * `cortex_<service>_bucket_store_series_blocks_queried` => `cortex_bucket_store_series_blocks_queried{component="<service>"}`
  * `cortex_<service>_bucket_store_series_get_all_duration_seconds` => `cortex_bucket_store_series_get_all_duration_seconds{component="<service>"}`
  * `cortex_<service>_bucket_store_series_merge_duration_seconds` => `cortex_bucket_store_series_merge_duration_seconds{component="<service>"}`
  * `cortex_<service>_bucket_store_series_refetches_total` => `cortex_bucket_store_series_refetches_total{component="<service>"}`
  * `cortex_<service>_bucket_store_series_result_series` => `cortex_bucket_store_series_result_series{component="<service>"}`
  * `cortex_<service>_bucket_store_cached_postings_compressions_total` => `cortex_bucket_store_cached_postings_compressions_total{component="<service>"}`
  * `cortex_<service>_bucket_store_cached_postings_compression_errors_total` => `cortex_bucket_store_cached_postings_compression_errors_total{component="<service>"}`
  * `cortex_<service>_bucket_store_cached_postings_compression_time_seconds` => `cortex_bucket_store_cached_postings_compression_time_seconds{component="<service>"}`
  * `cortex_<service>_bucket_store_cached_postings_original_size_bytes_total` => `cortex_bucket_store_cached_postings_original_size_bytes_total{component="<service>"}`
  * `cortex_<service>_bucket_store_cached_postings_compressed_size_bytes_total` => `cortex_bucket_store_cached_postings_compressed_size_bytes_total{component="<service>"}`
  * `cortex_<service>_blocks_sync_seconds` => `cortex_bucket_stores_blocks_sync_seconds{component="<service>"}`
  * `cortex_<service>_blocks_last_successful_sync_timestamp_seconds` => `cortex_bucket_stores_blocks_last_successful_sync_timestamp_seconds{component="<service>"}`
* [CHANGE] Available command-line flags are printed to stdout, and only when requested via `-help`. Using invalid flag no longer causes printing of all available flags. #2691
* [CHANGE] Experimental Memberlist ring: randomize gossip node names to avoid conflicts when running multiple clients on the same host, or reusing host names (eg. pods in statefulset). Node name randomization can be disabled by using `-memberlist.randomize-node-name=false`. #2715
* [CHANGE] Memberlist KV client is no longer considered experimental. #2725
* [CHANGE] Experimental Delete Series: Make delete request cancellation duration configurable. #2760
* [CHANGE] Removed `-store.fullsize-chunks` option which was undocumented and unused (it broke ingester hand-overs). #2656
* [CHANGE] Query with no metric name that has previously resulted in HTTP status code 500 now returns status code 422 instead. #2571
* [FEATURE] TLS config options added for GRPC clients in Querier (Query-frontend client & Ingester client), Ruler, Store Gateway, as well as HTTP client in Config store client. #2502
* [FEATURE] The flag `-frontend.max-cache-freshness` is now supported within the limits overrides, to specify per-tenant max cache freshness values. The corresponding YAML config parameter has been changed from `results_cache.max_freshness` to `limits_config.max_cache_freshness`. The legacy YAML config parameter (`results_cache.max_freshness`) will continue to be supported till Cortex release `v1.4.0`. #2609
* [FEATURE] Experimental gRPC Store: Added support to 3rd parties index and chunk stores using gRPC client/server plugin mechanism. #2220
* [FEATURE] Add `-cassandra.table-options` flag to customize table options of Cassandra when creating the index or chunk table. #2575
* [ENHANCEMENT] Propagate GOPROXY value when building `build-image`. This is to help the builders building the code in a Network where default Go proxy is not accessible (e.g. when behind some corporate VPN). #2741
* [ENHANCEMENT] Querier: Added metric `cortex_querier_request_duration_seconds` for all requests to the querier. #2708
* [ENHANCEMENT] Cortex is now built with Go 1.14. #2480 #2749 #2753
* [ENHANCEMENT] Experimental TSDB: added the following metrics to the ingester: #2580 #2583 #2589 #2654
  * `cortex_ingester_tsdb_appender_add_duration_seconds`
  * `cortex_ingester_tsdb_appender_commit_duration_seconds`
  * `cortex_ingester_tsdb_refcache_purge_duration_seconds`
  * `cortex_ingester_tsdb_compactions_total`
  * `cortex_ingester_tsdb_compaction_duration_seconds`
  * `cortex_ingester_tsdb_wal_fsync_duration_seconds`
  * `cortex_ingester_tsdb_wal_page_flushes_total`
  * `cortex_ingester_tsdb_wal_completed_pages_total`
  * `cortex_ingester_tsdb_wal_truncations_failed_total`
  * `cortex_ingester_tsdb_wal_truncations_total`
  * `cortex_ingester_tsdb_wal_writes_failed_total`
  * `cortex_ingester_tsdb_checkpoint_deletions_failed_total`
  * `cortex_ingester_tsdb_checkpoint_deletions_total`
  * `cortex_ingester_tsdb_checkpoint_creations_failed_total`
  * `cortex_ingester_tsdb_checkpoint_creations_total`
  * `cortex_ingester_tsdb_wal_truncate_duration_seconds`
  * `cortex_ingester_tsdb_head_active_appenders`
  * `cortex_ingester_tsdb_head_series_not_found_total`
  * `cortex_ingester_tsdb_head_chunks`
  * `cortex_ingester_tsdb_mmap_chunk_corruptions_total`
  * `cortex_ingester_tsdb_head_chunks_created_total`
  * `cortex_ingester_tsdb_head_chunks_removed_total`
* [ENHANCEMENT] Experimental TSDB: added metrics useful to alert on critical conditions of the blocks storage: #2573
  * `cortex_compactor_last_successful_run_timestamp_seconds`
  * `cortex_querier_blocks_last_successful_sync_timestamp_seconds` (when store-gateway is disabled)
  * `cortex_querier_blocks_last_successful_scan_timestamp_seconds` (when store-gateway is enabled)
  * `cortex_storegateway_blocks_last_successful_sync_timestamp_seconds`
* [ENHANCEMENT] Experimental TSDB: added the flag `-experimental.tsdb.wal-compression-enabled` to allow to enable TSDB WAL compression. #2585
* [ENHANCEMENT] Experimental TSDB: Querier and store-gateway components can now use so-called "caching bucket", which can currently cache fetched chunks into shared memcached server. #2572
* [ENHANCEMENT] Ruler: Automatically remove unhealthy rulers from the ring. #2587
* [ENHANCEMENT] Query-tee: added support to `/metadata`, `/alerts`, and `/rules` endpoints #2600
* [ENHANCEMENT] Query-tee: added support to query results comparison between two different backends. The comparison is disabled by default and can be enabled via `-proxy.compare-responses=true`. #2611
* [ENHANCEMENT] Query-tee: improved the query-tee to not wait all backend responses before sending back the response to the client. The query-tee now sends back to the client first successful response, while honoring the `-backend.preferred` option. #2702
* [ENHANCEMENT] Thanos and Prometheus upgraded. #2602 #2604 #2634 #2659 #2686 #2756
  * TSDB now holds less WAL files after Head Truncation.
  * TSDB now does memory-mapping of Head chunks and reduces memory usage.
* [ENHANCEMENT] Experimental TSDB: decoupled blocks deletion from blocks compaction in the compactor, so that blocks deletion is not blocked by a busy compactor. The following metrics have been added: #2623
  * `cortex_compactor_block_cleanup_started_total`
  * `cortex_compactor_block_cleanup_completed_total`
  * `cortex_compactor_block_cleanup_failed_total`
  * `cortex_compactor_block_cleanup_last_successful_run_timestamp_seconds`
* [ENHANCEMENT] Experimental TSDB: Use shared cache for metadata. This is especially useful when running multiple querier and store-gateway components to reduce number of object store API calls. #2626 #2640
* [ENHANCEMENT] Experimental TSDB: when `-querier.query-store-after` is configured and running the experimental blocks storage, the time range of the query sent to the store is now manipulated to ensure the query end time is not more recent than 'now - query-store-after'. #2642
* [ENHANCEMENT] Experimental TSDB: small performance improvement in concurrent usage of RefCache, used during samples ingestion. #2651
* [ENHANCEMENT] The following endpoints now respond appropriately to an `Accept` header with the value `application/json` #2673
  * `/distributor/all_user_stats`
  * `/distributor/ha_tracker`
  * `/ingester/ring`
  * `/store-gateway/ring`
  * `/compactor/ring`
  * `/ruler/ring`
  * `/services`
* [ENHANCEMENT] Experimental Cassandra backend: Add `-cassandra.num-connections` to allow increasing the number of TCP connections to each Cassandra server. #2666
* [ENHANCEMENT] Experimental Cassandra backend: Use separate Cassandra clients and connections for reads and writes. #2666
* [ENHANCEMENT] Experimental Cassandra backend: Add `-cassandra.reconnect-interval` to allow specifying the reconnect interval to a Cassandra server that has been marked `DOWN` by the gocql driver. Also change the default value of the reconnect interval from `60s` to `1s`. #2687
* [ENHANCEMENT] Experimental Cassandra backend: Add option `-cassandra.convict-hosts-on-failure=false` to not convict host of being down when a request fails. #2684
* [ENHANCEMENT] Experimental TSDB: Applied a jitter to the period bucket scans in order to better distribute bucket operations over the time and increase the probability of hitting the shared cache (if configured). #2693
* [ENHANCEMENT] Experimental TSDB: Series limit per user and per metric now work in TSDB blocks. #2676
* [ENHANCEMENT] Experimental Memberlist: Added ability to periodically rejoin the memberlist cluster. #2724
* [ENHANCEMENT] Experimental Delete Series: Added the following metrics for monitoring processing of delete requests: #2730
  - `cortex_purger_load_pending_requests_attempts_total`: Number of attempts that were made to load pending requests with status.
  - `cortex_purger_oldest_pending_delete_request_age_seconds`: Age of oldest pending delete request in seconds.
  - `cortex_purger_pending_delete_requests_count`: Count of requests which are in process or are ready to be processed.
* [ENHANCEMENT] Experimental TSDB: Improved compactor to hard-delete also partial blocks with an deletion mark (even if the deletion mark threshold has not been reached). #2751
* [ENHANCEMENT] Experimental TSDB: Introduced a consistency check done by the querier to ensure all expected blocks have been queried via the store-gateway. If a block is missing on a store-gateway, the querier retries fetching series from missing blocks up to 3 times. If the consistency check fails once all retries have been exhausted, the query execution fails. The following metrics have been added: #2593 #2630 #2689 #2695
  * `cortex_querier_blocks_consistency_checks_total`
  * `cortex_querier_blocks_consistency_checks_failed_total`
  * `cortex_querier_storegateway_refetches_per_query`
* [ENHANCEMENT] Delete requests can now be canceled #2555
* [ENHANCEMENT] Table manager can now provision tables for delete store #2546
* [BUGFIX] Ruler: Ensure temporary rule files with special characters are properly mapped and cleaned up. #2506
* [BUGFIX] Fixes #2411, Ensure requests are properly routed to the prometheus api embedded in the query if `-server.path-prefix` is set. #2372
* [BUGFIX] Experimental TSDB: fixed chunk data corruption when querying back series using the experimental blocks storage. #2400
* [BUGFIX] Fixed collection of tracing spans from Thanos components used internally. #2655
* [BUGFIX] Experimental TSDB: fixed memory leak in ingesters. #2586
* [BUGFIX] QueryFrontend: fixed a situation where HTTP error is ignored and an incorrect status code is set. #2590
* [BUGFIX] Ingester: Fix an ingester starting up in the JOINING state and staying there forever. #2565
* [BUGFIX] QueryFrontend: fixed a panic (`integer divide by zero`) in the query-frontend. The query-frontend now requires the `-querier.default-evaluation-interval` config to be set to the same value of the querier. #2614
* [BUGFIX] Experimental TSDB: when the querier receives a `/series` request with a time range older than the data stored in the ingester, it now ignores the requested time range and returns known series anyway instead of returning an empty response. This aligns the behaviour with the chunks storage. #2617
* [BUGFIX] Cassandra: fixed an edge case leading to an invalid CQL query when querying the index on a Cassandra store. #2639
* [BUGFIX] Ingester: increment series per metric when recovering from WAL or transfer. #2674
* [BUGFIX] Fixed `wrong number of arguments for 'mget' command` Redis error when a query has no chunks to lookup from storage. #2700 #2796
* [BUGFIX] Ingester: Automatically remove old tmp checkpoints, fixing a potential disk space leak after an ingester crashes. #2726

## 1.1.0 / 2020-05-21

This release brings the usual mix of bugfixes and improvements. The biggest change is that WAL support for chunks is now considered to be production-ready!

Please make sure to review renamed metrics, and update your dashboards and alerts accordingly.

* [CHANGE] Added v1 API routes documented in #2327. #2372
  * Added `-http.alertmanager-http-prefix` flag which allows the configuration of the path where the Alertmanager API and UI can be reached. The default is set to `/alertmanager`.
  * Added `-http.prometheus-http-prefix` flag which allows the configuration of the path where the Prometheus API and UI can be reached. The default is set to `/prometheus`.
  * Updated the index hosted at the root prefix to point to the updated routes.
  * Legacy routes hardcoded with the `/api/prom` prefix now respect the `-http.prefix` flag.
* [CHANGE] The metrics `cortex_distributor_ingester_appends_total` and `distributor_ingester_append_failures_total` now include a `type` label to differentiate between `samples` and `metadata`. #2336
* [CHANGE] The metrics for number of chunks and bytes flushed to the chunk store are renamed. Note that previous metrics were counted pre-deduplication, while new metrics are counted after deduplication. #2463
  * `cortex_ingester_chunks_stored_total` > `cortex_chunk_store_stored_chunks_total`
  * `cortex_ingester_chunk_stored_bytes_total` > `cortex_chunk_store_stored_chunk_bytes_total`
* [CHANGE] Experimental TSDB: renamed blocks meta fetcher metrics: #2375
  * `cortex_querier_bucket_store_blocks_meta_syncs_total` > `cortex_querier_blocks_meta_syncs_total`
  * `cortex_querier_bucket_store_blocks_meta_sync_failures_total` > `cortex_querier_blocks_meta_sync_failures_total`
  * `cortex_querier_bucket_store_blocks_meta_sync_duration_seconds` > `cortex_querier_blocks_meta_sync_duration_seconds`
  * `cortex_querier_bucket_store_blocks_meta_sync_consistency_delay_seconds` > `cortex_querier_blocks_meta_sync_consistency_delay_seconds`
* [CHANGE] Experimental TSDB: Modified default values for `compactor.deletion-delay` option from 48h to 12h and `-experimental.tsdb.bucket-store.ignore-deletion-marks-delay` from 24h to 6h. #2414
* [CHANGE] WAL: Default value of `-ingester.checkpoint-enabled` changed to `true`. #2416
* [CHANGE] `trace_id` field in log files has been renamed to `traceID`. #2518
* [CHANGE] Slow query log has a different output now. Previously used `url` field has been replaced with `host` and `path`, and query parameters are logged as individual log fields with `qs_` prefix. #2520
* [CHANGE] WAL: WAL and checkpoint compression is now disabled. #2436
* [CHANGE] Update in dependency `go-kit/kit` from `v0.9.0` to `v0.10.0`. HTML escaping disabled in JSON Logger. #2535
* [CHANGE] Experimental TSDB: Removed `cortex_<service>_` prefix from Thanos objstore metrics and added `component` label to distinguish which Cortex component is doing API calls to the object storage when running in single-binary mode: #2568
  - `cortex_<service>_thanos_objstore_bucket_operations_total` renamed to `thanos_objstore_bucket_operations_total{component="<name>"}`
  - `cortex_<service>_thanos_objstore_bucket_operation_failures_total` renamed to `thanos_objstore_bucket_operation_failures_total{component="<name>"}`
  - `cortex_<service>_thanos_objstore_bucket_operation_duration_seconds` renamed to `thanos_objstore_bucket_operation_duration_seconds{component="<name>"}`
  - `cortex_<service>_thanos_objstore_bucket_last_successful_upload_time` renamed to `thanos_objstore_bucket_last_successful_upload_time{component="<name>"}`
* [CHANGE] FIFO cache: The `-<prefix>.fifocache.size` CLI flag has been renamed to `-<prefix>.fifocache.max-size-items` as well as its YAML config option `size` renamed to `max_size_items`. #2319
* [FEATURE] Ruler: The `-ruler.evaluation-delay` flag was added to allow users to configure a default evaluation delay for all rules in cortex. The default value is 0 which is the current behavior. #2423
* [FEATURE] Experimental: Added a new object storage client for OpenStack Swift. #2440
* [FEATURE] TLS config options added to the Server. #2535
* [FEATURE] Experimental: Added support for `/api/v1/metadata` Prometheus-based endpoint. #2549
* [FEATURE] Add ability to limit concurrent queries to Cassandra with `-cassandra.query-concurrency` flag. #2562
* [FEATURE] Experimental TSDB: Introduced store-gateway service used by the experimental blocks storage to load and query blocks. The store-gateway optionally supports blocks sharding and replication via a dedicated hash ring, configurable via `-experimental.store-gateway.sharding-enabled` and `-experimental.store-gateway.sharding-ring.*` flags. The following metrics have been added: #2433 #2458 #2469 #2523
  * `cortex_querier_storegateway_instances_hit_per_query`
* [ENHANCEMENT] Experimental TSDB: sample ingestion errors are now reported via existing `cortex_discarded_samples_total` metric. #2370
* [ENHANCEMENT] Failures on samples at distributors and ingesters return the first validation error as opposed to the last. #2383
* [ENHANCEMENT] Experimental TSDB: Added `cortex_querier_blocks_meta_synced`, which reflects current state of synced blocks over all tenants. #2392
* [ENHANCEMENT] Added `cortex_distributor_latest_seen_sample_timestamp_seconds` metric to see how far behind Prometheus servers are in sending data. #2371
* [ENHANCEMENT] FIFO cache to support eviction based on memory usage. Added `-<prefix>.fifocache.max-size-bytes` CLI flag and YAML config option `max_size_bytes` to specify memory limit of the cache. #2319, #2527
* [ENHANCEMENT] Added `-querier.worker-match-max-concurrent`. Force worker concurrency to match the `-querier.max-concurrent` option.  Overrides `-querier.worker-parallelism`.  #2456
* [ENHANCEMENT] Added the following metrics for monitoring delete requests: #2445
  - `cortex_purger_delete_requests_received_total`: Number of delete requests received per user.
  - `cortex_purger_delete_requests_processed_total`: Number of delete requests processed per user.
  - `cortex_purger_delete_requests_chunks_selected_total`: Number of chunks selected while building delete plans per user.
  - `cortex_purger_delete_requests_processing_failures_total`: Number of delete requests processing failures per user.
* [ENHANCEMENT] Single Binary: Added query-frontend to the single binary.  Single binary users will now benefit from various query-frontend features.  Primarily: sharding, parallelization, load shedding, additional caching (if configured), and query retries. #2437
* [ENHANCEMENT] Allow 1w (where w denotes week) and 1y (where y denotes year) when setting `-store.cache-lookups-older-than` and `-store.max-look-back-period`. #2454
* [ENHANCEMENT] Optimize index queries for matchers using "a|b|c"-type regex. #2446 #2475
* [ENHANCEMENT] Added per tenant metrics for queries and chunks and bytes read from chunk store: #2463
  * `cortex_chunk_store_fetched_chunks_total` and `cortex_chunk_store_fetched_chunk_bytes_total`
  * `cortex_query_frontend_queries_total` (per tenant queries counted by the frontend)
* [ENHANCEMENT] WAL: New metrics `cortex_ingester_wal_logged_bytes_total` and `cortex_ingester_checkpoint_logged_bytes_total` added to track total bytes logged to disk for WAL and checkpoints. #2497
* [ENHANCEMENT] Add de-duplicated chunks counter `cortex_chunk_store_deduped_chunks_total` which counts every chunk not sent to the store because it was already sent by another replica. #2485
* [ENHANCEMENT] Query-frontend now also logs the POST data of long queries. #2481
* [ENHANCEMENT] WAL: Ingester WAL records now have type header and the custom WAL records have been replaced by Prometheus TSDB's WAL records. Old records will not be supported from 1.3 onwards. Note: once this is deployed, you cannot downgrade without data loss. #2436
* [ENHANCEMENT] Redis Cache: Added `idle_timeout`, `wait_on_pool_exhaustion` and `max_conn_lifetime` options to redis cache configuration. #2550
* [ENHANCEMENT] WAL: the experimental tag has been removed on the WAL in ingesters. #2560
* [ENHANCEMENT] Use newer AWS API for paginated queries - removes 'Deprecated' message from logfiles. #2452
* [ENHANCEMENT] Experimental memberlist: Add retry with backoff on memberlist join other members. #2705
* [ENHANCEMENT] Experimental TSDB: when the store-gateway sharding is enabled, unhealthy store-gateway instances are automatically removed from the ring after 10 consecutive `-experimental.store-gateway.sharding-ring.heartbeat-timeout` periods. #2526
* [BUGFIX] Ruler: Ensure temporary rule files with special characters are properly mapped and cleaned up. #2506
* [BUGFIX] Ensure requests are properly routed to the prometheus api embedded in the query if `-server.path-prefix` is set. Fixes #2411. #2372
* [BUGFIX] Experimental TSDB: Fixed chunk data corruption when querying back series using the experimental blocks storage. #2400
* [BUGFIX] Cassandra Storage: Fix endpoint TLS host verification. #2109
* [BUGFIX] Experimental TSDB: Fixed response status code from `422` to `500` when an error occurs while iterating chunks with the experimental blocks storage. #2402
* [BUGFIX] Ring: Fixed a situation where upgrading from pre-1.0 cortex with a rolling strategy caused new 1.0 ingesters to lose their zone value in the ring until manually forced to re-register. #2404
* [BUGFIX] Distributor: `/all_user_stats` now show API and Rule Ingest Rate correctly. #2457
* [BUGFIX] Fixed `version`, `revision` and `branch` labels exported by the `cortex_build_info` metric. #2468
* [BUGFIX] QueryFrontend: fixed a situation where span context missed when downstream_url is used. #2539
* [BUGFIX] Querier: Fixed a situation where querier would crash because of an unresponsive frontend instance. #2569

## 1.0.1 / 2020-04-23

* [BUGFIX] Fix gaps when querying ingesters with replication factor = 3 and 2 ingesters in the cluster. #2503

## 1.0.0 / 2020-04-02

This is the first major release of Cortex. We made a lot of **breaking changes** in this release which have been detailed below. Please also see the stability guarantees we provide as part of a major release: https://cortexmetrics.io/docs/configuration/v1guarantees/

* [CHANGE] Remove the following deprecated flags: #2339
  - `-metrics.error-rate-query` (use `-metrics.write-throttle-query` instead).
  - `-store.cardinality-cache-size` (use `-store.index-cache-read.enable-fifocache` and `-store.index-cache-read.fifocache.size` instead).
  - `-store.cardinality-cache-validity` (use `-store.index-cache-read.enable-fifocache` and `-store.index-cache-read.fifocache.duration` instead).
  - `-distributor.limiter-reload-period` (flag unused)
  - `-ingester.claim-on-rollout` (flag unused)
  - `-ingester.normalise-tokens` (flag unused)
* [CHANGE] Renamed YAML file options to be more consistent. See [full config file changes below](#config-file-breaking-changes). #2273
* [CHANGE] AWS based autoscaling has been removed. You can only use metrics based autoscaling now. `-applicationautoscaling.url` has been removed. See https://cortexmetrics.io/docs/production/aws/#dynamodb-capacity-provisioning on how to migrate. #2328
* [CHANGE] Renamed the `memcache.write-back-goroutines` and `memcache.write-back-buffer` flags to `background.write-back-concurrency` and `background.write-back-buffer`. This affects the following flags: #2241
  - `-frontend.memcache.write-back-buffer` --> `-frontend.background.write-back-buffer`
  - `-frontend.memcache.write-back-goroutines` --> `-frontend.background.write-back-concurrency`
  - `-store.index-cache-read.memcache.write-back-buffer` --> `-store.index-cache-read.background.write-back-buffer`
  - `-store.index-cache-read.memcache.write-back-goroutines` --> `-store.index-cache-read.background.write-back-concurrency`
  - `-store.index-cache-write.memcache.write-back-buffer` --> `-store.index-cache-write.background.write-back-buffer`
  - `-store.index-cache-write.memcache.write-back-goroutines` --> `-store.index-cache-write.background.write-back-concurrency`
  - `-memcache.write-back-buffer` --> `-store.chunks-cache.background.write-back-buffer`. Note the next change log for the difference.
  - `-memcache.write-back-goroutines` --> `-store.chunks-cache.background.write-back-concurrency`. Note the next change log for the difference.

* [CHANGE] Renamed the chunk cache flags to have `store.chunks-cache.` as prefix. This means the following flags have been changed: #2241
  - `-cache.enable-fifocache` --> `-store.chunks-cache.cache.enable-fifocache`
  - `-default-validity` --> `-store.chunks-cache.default-validity`
  - `-fifocache.duration` --> `-store.chunks-cache.fifocache.duration`
  - `-fifocache.size` --> `-store.chunks-cache.fifocache.size`
  - `-memcache.write-back-buffer` --> `-store.chunks-cache.background.write-back-buffer`. Note the previous change log for the difference.
  - `-memcache.write-back-goroutines` --> `-store.chunks-cache.background.write-back-concurrency`. Note the previous change log for the difference.
  - `-memcached.batchsize` --> `-store.chunks-cache.memcached.batchsize`
  - `-memcached.consistent-hash` --> `-store.chunks-cache.memcached.consistent-hash`
  - `-memcached.expiration` --> `-store.chunks-cache.memcached.expiration`
  - `-memcached.hostname` --> `-store.chunks-cache.memcached.hostname`
  - `-memcached.max-idle-conns` --> `-store.chunks-cache.memcached.max-idle-conns`
  - `-memcached.parallelism` --> `-store.chunks-cache.memcached.parallelism`
  - `-memcached.service` --> `-store.chunks-cache.memcached.service`
  - `-memcached.timeout` --> `-store.chunks-cache.memcached.timeout`
  - `-memcached.update-interval` --> `-store.chunks-cache.memcached.update-interval`
  - `-redis.enable-tls` --> `-store.chunks-cache.redis.enable-tls`
  - `-redis.endpoint` --> `-store.chunks-cache.redis.endpoint`
  - `-redis.expiration` --> `-store.chunks-cache.redis.expiration`
  - `-redis.max-active-conns` --> `-store.chunks-cache.redis.max-active-conns`
  - `-redis.max-idle-conns` --> `-store.chunks-cache.redis.max-idle-conns`
  - `-redis.password` --> `-store.chunks-cache.redis.password`
  - `-redis.timeout` --> `-store.chunks-cache.redis.timeout`
* [CHANGE] Rename the `-store.chunk-cache-stubs` to `-store.chunks-cache.cache-stubs` to be more inline with above. #2241
* [CHANGE] Change prefix of flags `-dynamodb.periodic-table.*` to `-table-manager.index-table.*`. #2359
* [CHANGE] Change prefix of flags `-dynamodb.chunk-table.*` to `-table-manager.chunk-table.*`. #2359
* [CHANGE] Change the following flags: #2359
  - `-dynamodb.poll-interval` --> `-table-manager.poll-interval`
  - `-dynamodb.periodic-table.grace-period` --> `-table-manager.periodic-table.grace-period`
* [CHANGE] Renamed the following flags: #2273
  - `-dynamodb.chunk.gang.size` --> `-dynamodb.chunk-gang-size`
  - `-dynamodb.chunk.get.max.parallelism` --> `-dynamodb.chunk-get-max-parallelism`
* [CHANGE] Don't support mixed time units anymore for duration. For example, 168h5m0s doesn't work anymore, please use just one unit (s|m|h|d|w|y). #2252
* [CHANGE] Utilize separate protos for rule state and storage. Experimental ruler API will not be functional until the rollout is complete. #2226
* [CHANGE] Frontend worker in querier now starts after all Querier module dependencies are started. This fixes issue where frontend worker started to send queries to querier before it was ready to serve them (mostly visible when using experimental blocks storage). #2246
* [CHANGE] Lifecycler component now enters Failed state on errors, and doesn't exit the process. (Important if you're vendoring Cortex and use Lifecycler) #2251
* [CHANGE] `/ready` handler now returns 200 instead of 204. #2330
* [CHANGE] Better defaults for the following options: #2344
  - `-<prefix>.consul.consistent-reads`: Old default: `true`, new default: `false`. This reduces the load on Consul.
  - `-<prefix>.consul.watch-rate-limit`: Old default: 0, new default: 1. This rate limits the reads to 1 per second. Which is good enough for ring watches.
  - `-distributor.health-check-ingesters`: Old default: `false`, new default: `true`.
  - `-ingester.max-stale-chunk-idle`: Old default: 0, new default: 2m. This lets us expire series that we know are stale early.
  - `-ingester.spread-flushes`: Old default: false, new default: true. This allows to better de-duplicate data and use less space.
  - `-ingester.chunk-age-jitter`: Old default: 20mins, new default: 0. This is to enable the `-ingester.spread-flushes` to true.
  - `-<prefix>.memcached.batchsize`: Old default: 0, new default: 1024. This allows batching of requests and keeps the concurrent requests low.
  - `-<prefix>.memcached.consistent-hash`: Old default: false, new default: true. This allows for better cache hits when the memcaches are scaled up and down.
  - `-querier.batch-iterators`: Old default: false, new default: true.
  - `-querier.ingester-streaming`: Old default: false, new default: true.
* [CHANGE] Experimental TSDB: Added `-experimental.tsdb.bucket-store.postings-cache-compression-enabled` to enable postings compression when storing to cache. #2335
* [CHANGE] Experimental TSDB: Added `-compactor.deletion-delay`, which is time before a block marked for deletion is deleted from bucket. If not 0, blocks will be marked for deletion and compactor component will delete blocks marked for deletion from the bucket. If delete-delay is 0, blocks will be deleted straight away. Note that deleting blocks immediately can cause query failures, if store gateway / querier still has the block loaded, or compactor is ignoring the deletion because it's compacting the block at the same time. Default value is 48h. #2335
* [CHANGE] Experimental TSDB: Added `-experimental.tsdb.bucket-store.index-cache.postings-compression-enabled`, to set duration after which the blocks marked for deletion will be filtered out while fetching blocks used for querying. This option allows querier to ignore blocks that are marked for deletion with some delay. This ensures store can still serve blocks that are meant to be deleted but do not have a replacement yet. Default is 24h, half of the default value for `-compactor.deletion-delay`. #2335
* [CHANGE] Experimental TSDB: Added `-experimental.tsdb.bucket-store.index-cache.memcached.max-item-size` to control maximum size of item that is stored to memcached. Defaults to 1 MiB. #2335
* [FEATURE] Added experimental storage API to the ruler service that is enabled when the `-experimental.ruler.enable-api` is set to true #2269
  * `-ruler.storage.type` flag now allows `s3`,`gcs`, and `azure` values
  * `-ruler.storage.(s3|gcs|azure)` flags exist to allow the configuration of object clients set for rule storage
* [CHANGE] Renamed table manager metrics. #2307 #2359
  * `cortex_dynamo_sync_tables_seconds` -> `cortex_table_manager_sync_duration_seconds`
  * `cortex_dynamo_table_capacity_units` -> `cortex_table_capacity_units`
* [FEATURE] Flusher target to flush the WAL. #2075
  * `-flusher.wal-dir` for the WAL directory to recover from.
  * `-flusher.concurrent-flushes` for number of concurrent flushes.
  * `-flusher.flush-op-timeout` is duration after which a flush should timeout.
* [FEATURE] Ingesters can now have an optional availability zone set, to ensure metric replication is distributed across zones. This is set via the `-ingester.availability-zone` flag or the `availability_zone` field in the config file. #2317
* [ENHANCEMENT] Better reuse of connections to DynamoDB and S3. #2268
* [ENHANCEMENT] Reduce number of goroutines used while executing a single index query. #2280
* [ENHANCEMENT] Experimental TSDB: Add support for local `filesystem` backend. #2245
* [ENHANCEMENT] Experimental TSDB: Added memcached support for the TSDB index cache. #2290
* [ENHANCEMENT] Experimental TSDB: Removed gRPC server to communicate between querier and BucketStore. #2324
* [ENHANCEMENT] Allow 1w (where w denotes week) and 1y (where y denotes year) when setting table period and retention. #2252
* [ENHANCEMENT] Added FIFO cache metrics for current number of entries and memory usage. #2270
* [ENHANCEMENT] Output all config fields to /config API, including those with empty value. #2209
* [ENHANCEMENT] Add "missing_metric_name" and "metric_name_invalid" reasons to cortex_discarded_samples_total metric. #2346
* [ENHANCEMENT] Experimental TSDB: sample ingestion errors are now reported via existing `cortex_discarded_samples_total` metric. #2370
* [BUGFIX] Ensure user state metrics are updated if a transfer fails. #2338
* [BUGFIX] Fixed etcd client keepalive settings. #2278
* [BUGFIX] Register the metrics of the WAL. #2295
* [BUXFIX] Experimental TSDB: fixed error handling when ingesting out of bound samples. #2342

### Known issues

- This experimental blocks storage in Cortex `1.0.0` has a bug which may lead to the error `cannot iterate chunk for series` when running queries. This bug has been fixed in #2400. If you're running the experimental blocks storage, please build Cortex from `master`.

### Config file breaking changes

In this section you can find a config file diff showing the breaking changes introduced in Cortex. You can also find the [full configuration file reference doc](https://cortexmetrics.io/docs/configuration/configuration-file/) in the website.

```diff
### ingester_config

 # Period with which to attempt to flush chunks.
 # CLI flag: -ingester.flush-period
-[flushcheckperiod: <duration> | default = 1m0s]
+[flush_period: <duration> | default = 1m0s]

 # Period chunks will remain in memory after flushing.
 # CLI flag: -ingester.retain-period
-[retainperiod: <duration> | default = 5m0s]
+[retain_period: <duration> | default = 5m0s]

 # Maximum chunk idle time before flushing.
 # CLI flag: -ingester.max-chunk-idle
-[maxchunkidle: <duration> | default = 5m0s]
+[max_chunk_idle_time: <duration> | default = 5m0s]

 # Maximum chunk idle time for chunks terminating in stale markers before
 # flushing. 0 disables it and a stale series is not flushed until the
 # max-chunk-idle timeout is reached.
 # CLI flag: -ingester.max-stale-chunk-idle
-[maxstalechunkidle: <duration> | default = 0s]
+[max_stale_chunk_idle_time: <duration> | default = 2m0s]

 # Timeout for individual flush operations.
 # CLI flag: -ingester.flush-op-timeout
-[flushoptimeout: <duration> | default = 1m0s]
+[flush_op_timeout: <duration> | default = 1m0s]

 # Maximum chunk age before flushing.
 # CLI flag: -ingester.max-chunk-age
-[maxchunkage: <duration> | default = 12h0m0s]
+[max_chunk_age: <duration> | default = 12h0m0s]

-# Range of time to subtract from MaxChunkAge to spread out flushes
+# Range of time to subtract from -ingester.max-chunk-age to spread out flushes
 # CLI flag: -ingester.chunk-age-jitter
-[chunkagejitter: <duration> | default = 20m0s]
+[chunk_age_jitter: <duration> | default = 0]

 # Number of concurrent goroutines flushing to dynamodb.
 # CLI flag: -ingester.concurrent-flushes
-[concurrentflushes: <int> | default = 50]
+[concurrent_flushes: <int> | default = 50]

-# If true, spread series flushes across the whole period of MaxChunkAge
+# If true, spread series flushes across the whole period of
+# -ingester.max-chunk-age.
 # CLI flag: -ingester.spread-flushes
-[spreadflushes: <boolean> | default = false]
+[spread_flushes: <boolean> | default = true]

 # Period with which to update the per-user ingestion rates.
 # CLI flag: -ingester.rate-update-period
-[rateupdateperiod: <duration> | default = 15s]
+[rate_update_period: <duration> | default = 15s]


### querier_config

 # The maximum number of concurrent queries.
 # CLI flag: -querier.max-concurrent
-[maxconcurrent: <int> | default = 20]
+[max_concurrent: <int> | default = 20]

 # Use batch iterators to execute query, as opposed to fully materialising the
 # series in memory.  Takes precedent over the -querier.iterators flag.
 # CLI flag: -querier.batch-iterators
-[batchiterators: <boolean> | default = false]
+[batch_iterators: <boolean> | default = true]

 # Use streaming RPCs to query ingester.
 # CLI flag: -querier.ingester-streaming
-[ingesterstreaming: <boolean> | default = false]
+[ingester_streaming: <boolean> | default = true]

 # Maximum number of samples a single query can load into memory.
 # CLI flag: -querier.max-samples
-[maxsamples: <int> | default = 50000000]
+[max_samples: <int> | default = 50000000]

 # The default evaluation interval or step size for subqueries.
 # CLI flag: -querier.default-evaluation-interval
-[defaultevaluationinterval: <duration> | default = 1m0s]
+[default_evaluation_interval: <duration> | default = 1m0s]

### query_frontend_config

 # URL of downstream Prometheus.
 # CLI flag: -frontend.downstream-url
-[downstream: <string> | default = ""]
+[downstream_url: <string> | default = ""]


### ruler_config

 # URL of alerts return path.
 # CLI flag: -ruler.external.url
-[externalurl: <url> | default = ]
+[external_url: <url> | default = ]

 # How frequently to evaluate rules
 # CLI flag: -ruler.evaluation-interval
-[evaluationinterval: <duration> | default = 1m0s]
+[evaluation_interval: <duration> | default = 1m0s]

 # How frequently to poll for rule changes
 # CLI flag: -ruler.poll-interval
-[pollinterval: <duration> | default = 1m0s]
+[poll_interval: <duration> | default = 1m0s]

-storeconfig:
+storage:

 # file path to store temporary rule files for the prometheus rule managers
 # CLI flag: -ruler.rule-path
-[rulepath: <string> | default = "/rules"]
+[rule_path: <string> | default = "/rules"]

 # URL of the Alertmanager to send notifications to.
 # CLI flag: -ruler.alertmanager-url
-[alertmanagerurl: <url> | default = ]
+[alertmanager_url: <url> | default = ]

 # Use DNS SRV records to discover alertmanager hosts.
 # CLI flag: -ruler.alertmanager-discovery
-[alertmanagerdiscovery: <boolean> | default = false]
+[enable_alertmanager_discovery: <boolean> | default = false]

 # How long to wait between refreshing alertmanager hosts.
 # CLI flag: -ruler.alertmanager-refresh-interval
-[alertmanagerrefreshinterval: <duration> | default = 1m0s]
+[alertmanager_refresh_interval: <duration> | default = 1m0s]

 # If enabled requests to alertmanager will utilize the V2 API.
 # CLI flag: -ruler.alertmanager-use-v2
-[alertmanangerenablev2api: <boolean> | default = false]
+[enable_alertmanager_v2: <boolean> | default = false]

 # Capacity of the queue for notifications to be sent to the Alertmanager.
 # CLI flag: -ruler.notification-queue-capacity
-[notificationqueuecapacity: <int> | default = 10000]
+[notification_queue_capacity: <int> | default = 10000]

 # HTTP timeout duration when sending notifications to the Alertmanager.
 # CLI flag: -ruler.notification-timeout
-[notificationtimeout: <duration> | default = 10s]
+[notification_timeout: <duration> | default = 10s]

 # Distribute rule evaluation using ring backend
 # CLI flag: -ruler.enable-sharding
-[enablesharding: <boolean> | default = false]
+[enable_sharding: <boolean> | default = false]

 # Time to spend searching for a pending ruler when shutting down.
 # CLI flag: -ruler.search-pending-for
-[searchpendingfor: <duration> | default = 5m0s]
+[search_pending_for: <duration> | default = 5m0s]

 # Period with which to attempt to flush rule groups.
 # CLI flag: -ruler.flush-period
-[flushcheckperiod: <duration> | default = 1m0s]
+[flush_period: <duration> | default = 1m0s]

### alertmanager_config

 # Base path for data storage.
 # CLI flag: -alertmanager.storage.path
-[datadir: <string> | default = "data/"]
+[data_dir: <string> | default = "data/"]

 # will be used to prefix all HTTP endpoints served by Alertmanager. If omitted,
 # relevant URL components will be derived automatically.
 # CLI flag: -alertmanager.web.external-url
-[externalurl: <url> | default = ]
+[external_url: <url> | default = ]

 # How frequently to poll Cortex configs
 # CLI flag: -alertmanager.configs.poll-interval
-[pollinterval: <duration> | default = 15s]
+[poll_interval: <duration> | default = 15s]

 # Listen address for cluster.
 # CLI flag: -cluster.listen-address
-[clusterbindaddr: <string> | default = "0.0.0.0:9094"]
+[cluster_bind_address: <string> | default = "0.0.0.0:9094"]

 # Explicit address to advertise in cluster.
 # CLI flag: -cluster.advertise-address
-[clusteradvertiseaddr: <string> | default = ""]
+[cluster_advertise_address: <string> | default = ""]

 # Time to wait between peers to send notifications.
 # CLI flag: -cluster.peer-timeout
-[peertimeout: <duration> | default = 15s]
+[peer_timeout: <duration> | default = 15s]

 # Filename of fallback config to use if none specified for instance.
 # CLI flag: -alertmanager.configs.fallback
-[fallbackconfigfile: <string> | default = ""]
+[fallback_config_file: <string> | default = ""]

 # Root of URL to generate if config is http://internal.monitor
 # CLI flag: -alertmanager.configs.auto-webhook-root
-[autowebhookroot: <string> | default = ""]
+[auto_webhook_root: <string> | default = ""]

### table_manager_config

-store:
+storage:

-# How frequently to poll DynamoDB to learn our capacity.
-# CLI flag: -dynamodb.poll-interval
-[dynamodb_poll_interval: <duration> | default = 2m0s]
+# How frequently to poll backend to learn our capacity.
+# CLI flag: -table-manager.poll-interval
+[poll_interval: <duration> | default = 2m0s]

-# DynamoDB periodic tables grace period (duration which table will be
-# created/deleted before/after it's needed).
-# CLI flag: -dynamodb.periodic-table.grace-period
+# Periodic tables grace period (duration which table will be created/deleted
+# before/after it's needed).
+# CLI flag: -table-manager.periodic-table.grace-period
 [creation_grace_period: <duration> | default = 10m0s]

 index_tables_provisioning:
   # Enables on demand throughput provisioning for the storage provider (if
-  # supported). Applies only to tables which are not autoscaled
-  # CLI flag: -dynamodb.periodic-table.enable-ondemand-throughput-mode
-  [provisioned_throughput_on_demand_mode: <boolean> | default = false]
+  # supported). Applies only to tables which are not autoscaled. Supported by
+  # DynamoDB
+  # CLI flag: -table-manager.index-table.enable-ondemand-throughput-mode
+  [enable_ondemand_throughput_mode: <boolean> | default = false]


   # Enables on demand throughput provisioning for the storage provider (if
-  # supported). Applies only to tables which are not autoscaled
-  # CLI flag: -dynamodb.periodic-table.inactive-enable-ondemand-throughput-mode
-  [inactive_throughput_on_demand_mode: <boolean> | default = false]
+  # supported). Applies only to tables which are not autoscaled. Supported by
+  # DynamoDB
+  # CLI flag: -table-manager.index-table.inactive-enable-ondemand-throughput-mode
+  [enable_inactive_throughput_on_demand_mode: <boolean> | default = false]


 chunk_tables_provisioning:
   # Enables on demand throughput provisioning for the storage provider (if
-  # supported). Applies only to tables which are not autoscaled
-  # CLI flag: -dynamodb.chunk-table.enable-ondemand-throughput-mode
-  [provisioned_throughput_on_demand_mode: <boolean> | default = false]
+  # supported). Applies only to tables which are not autoscaled. Supported by
+  # DynamoDB
+  # CLI flag: -table-manager.chunk-table.enable-ondemand-throughput-mode
+  [enable_ondemand_throughput_mode: <boolean> | default = false]

### storage_config

 aws:
-  dynamodbconfig:
+  dynamodb:
     # DynamoDB endpoint URL with escaped Key and Secret encoded. If only region
     # is specified as a host, proper endpoint will be deduced. Use
     # inmemory:///<table-name> to use a mock in-memory implementation.
     # CLI flag: -dynamodb.url
-    [dynamodb: <url> | default = ]
+    [dynamodb_url: <url> | default = ]

     # DynamoDB table management requests per second limit.
     # CLI flag: -dynamodb.api-limit
-    [apilimit: <float> | default = 2]
+    [api_limit: <float> | default = 2]

     # DynamoDB rate cap to back off when throttled.
     # CLI flag: -dynamodb.throttle-limit
-    [throttlelimit: <float> | default = 10]
+    [throttle_limit: <float> | default = 10]
-
-    # ApplicationAutoscaling endpoint URL with escaped Key and Secret encoded.
-    # CLI flag: -applicationautoscaling.url
-    [applicationautoscaling: <url> | default = ]


       # Queue length above which we will scale up capacity
       # CLI flag: -metrics.target-queue-length
-      [targetqueuelen: <int> | default = 100000]
+      [target_queue_length: <int> | default = 100000]

       # Scale up capacity by this multiple
       # CLI flag: -metrics.scale-up-factor
-      [scaleupfactor: <float> | default = 1.3]
+      [scale_up_factor: <float> | default = 1.3]

       # Ignore throttling below this level (rate per second)
       # CLI flag: -metrics.ignore-throttle-below
-      [minthrottling: <float> | default = 1]
+      [ignore_throttle_below: <float> | default = 1]

       # query to fetch ingester queue length
       # CLI flag: -metrics.queue-length-query
-      [queuelengthquery: <string> | default = "sum(avg_over_time(cortex_ingester_flush_queue_length{job=\"cortex/ingester\"}[2m]))"]
+      [queue_length_query: <string> | default = "sum(avg_over_time(cortex_ingester_flush_queue_length{job=\"cortex/ingester\"}[2m]))"]

       # query to fetch throttle rates per table
       # CLI flag: -metrics.write-throttle-query
-      [throttlequery: <string> | default = "sum(rate(cortex_dynamo_throttled_total{operation=\"DynamoDB.BatchWriteItem\"}[1m])) by (table) > 0"]
+      [write_throttle_query: <string> | default = "sum(rate(cortex_dynamo_throttled_total{operation=\"DynamoDB.BatchWriteItem\"}[1m])) by (table) > 0"]

       # query to fetch write capacity usage per table
       # CLI flag: -metrics.usage-query
-      [usagequery: <string> | default = "sum(rate(cortex_dynamo_consumed_capacity_total{operation=\"DynamoDB.BatchWriteItem\"}[15m])) by (table) > 0"]
+      [write_usage_query: <string> | default = "sum(rate(cortex_dynamo_consumed_capacity_total{operation=\"DynamoDB.BatchWriteItem\"}[15m])) by (table) > 0"]

       # query to fetch read capacity usage per table
       # CLI flag: -metrics.read-usage-query
-      [readusagequery: <string> | default = "sum(rate(cortex_dynamo_consumed_capacity_total{operation=\"DynamoDB.QueryPages\"}[1h])) by (table) > 0"]
+      [read_usage_query: <string> | default = "sum(rate(cortex_dynamo_consumed_capacity_total{operation=\"DynamoDB.QueryPages\"}[1h])) by (table) > 0"]

       # query to fetch read errors per table
       # CLI flag: -metrics.read-error-query
-      [readerrorquery: <string> | default = "sum(increase(cortex_dynamo_failures_total{operation=\"DynamoDB.QueryPages\",error=\"ProvisionedThroughputExceededException\"}[1m])) by (table) > 0"]
+      [read_error_query: <string> | default = "sum(increase(cortex_dynamo_failures_total{operation=\"DynamoDB.QueryPages\",error=\"ProvisionedThroughputExceededException\"}[1m])) by (table) > 0"]

     # Number of chunks to group together to parallelise fetches (zero to
     # disable)
-    # CLI flag: -dynamodb.chunk.gang.size
-    [chunkgangsize: <int> | default = 10]
+    # CLI flag: -dynamodb.chunk-gang-size
+    [chunk_gang_size: <int> | default = 10]

     # Max number of chunk-get operations to start in parallel
-    # CLI flag: -dynamodb.chunk.get.max.parallelism
-    [chunkgetmaxparallelism: <int> | default = 32]
+    # CLI flag: -dynamodb.chunk.get-max-parallelism
+    [chunk_get_max_parallelism: <int> | default = 32]

     backoff_config:
       # Minimum delay when backing off.
       # CLI flag: -bigtable.backoff-min-period
-      [minbackoff: <duration> | default = 100ms]
+      [min_period: <duration> | default = 100ms]

       # Maximum delay when backing off.
       # CLI flag: -bigtable.backoff-max-period
-      [maxbackoff: <duration> | default = 10s]
+      [max_period: <duration> | default = 10s]

       # Number of times to backoff and retry before failing.
       # CLI flag: -bigtable.backoff-retries
-      [maxretries: <int> | default = 10]
+      [max_retries: <int> | default = 10]

   # If enabled, once a tables info is fetched, it is cached.
   # CLI flag: -bigtable.table-cache.enabled
-  [tablecacheenabled: <boolean> | default = true]
+  [table_cache_enabled: <boolean> | default = true]

   # Duration to cache tables before checking again.
   # CLI flag: -bigtable.table-cache.expiration
-  [tablecacheexpiration: <duration> | default = 30m0s]
+  [table_cache_expiration: <duration> | default = 30m0s]

 # Cache validity for active index entries. Should be no higher than
 # -ingester.max-chunk-idle.
 # CLI flag: -store.index-cache-validity
-[indexcachevalidity: <duration> | default = 5m0s]
+[index_cache_validity: <duration> | default = 5m0s]

### ingester_client_config

 grpc_client_config:
   backoff_config:
     # Minimum delay when backing off.
     # CLI flag: -ingester.client.backoff-min-period
-    [minbackoff: <duration> | default = 100ms]
+    [min_period: <duration> | default = 100ms]

     # Maximum delay when backing off.
     # CLI flag: -ingester.client.backoff-max-period
-    [maxbackoff: <duration> | default = 10s]
+    [max_period: <duration> | default = 10s]

     # Number of times to backoff and retry before failing.
     # CLI flag: -ingester.client.backoff-retries
-    [maxretries: <int> | default = 10]
+    [max_retries: <int> | default = 10]

### frontend_worker_config

-# Address of query frontend service.
+# Address of query frontend service, in host:port format.
 # CLI flag: -querier.frontend-address
-[address: <string> | default = ""]
+[frontend_address: <string> | default = ""]

 # How often to query DNS.
 # CLI flag: -querier.dns-lookup-period
-[dnslookupduration: <duration> | default = 10s]
+[dns_lookup_duration: <duration> | default = 10s]

 grpc_client_config:
   backoff_config:
     # Minimum delay when backing off.
     # CLI flag: -querier.frontend-client.backoff-min-period
-    [minbackoff: <duration> | default = 100ms]
+    [min_period: <duration> | default = 100ms]

     # Maximum delay when backing off.
     # CLI flag: -querier.frontend-client.backoff-max-period
-    [maxbackoff: <duration> | default = 10s]
+    [max_period: <duration> | default = 10s]

     # Number of times to backoff and retry before failing.
     # CLI flag: -querier.frontend-client.backoff-retries
-    [maxretries: <int> | default = 10]
+    [max_retries: <int> | default = 10]

### consul_config

 # ACL Token used to interact with Consul.
-# CLI flag: -<prefix>.consul.acltoken
-[acltoken: <string> | default = ""]
+# CLI flag: -<prefix>.consul.acl-token
+[acl_token: <string> | default = ""]

 # HTTP timeout when talking to Consul
 # CLI flag: -<prefix>.consul.client-timeout
-[httpclienttimeout: <duration> | default = 20s]
+[http_client_timeout: <duration> | default = 20s]

 # Enable consistent reads to Consul.
 # CLI flag: -<prefix>.consul.consistent-reads
-[consistentreads: <boolean> | default = true]
+[consistent_reads: <boolean> | default = false]

 # Rate limit when watching key or prefix in Consul, in requests per second. 0
 # disables the rate limit.
 # CLI flag: -<prefix>.consul.watch-rate-limit
-[watchkeyratelimit: <float> | default = 0]
+[watch_rate_limit: <float> | default = 1]

 # Burst size used in rate limit. Values less than 1 are treated as 1.
 # CLI flag: -<prefix>.consul.watch-burst-size
-[watchkeyburstsize: <int> | default = 1]
+[watch_burst_size: <int> | default = 1]


### configstore_config
 # URL of configs API server.
 # CLI flag: -<prefix>.configs.url
-[configsapiurl: <url> | default = ]
+[configs_api_url: <url> | default = ]

 # Timeout for requests to Weave Cloud configs service.
 # CLI flag: -<prefix>.configs.client-timeout
-[clienttimeout: <duration> | default = 5s]
+[client_timeout: <duration> | default = 5s]
```

## 0.7.0 / 2020-03-16

Cortex `0.7.0` is a major step forward the upcoming `1.0` release. In this release, we've got 164 contributions from 26 authors. Thanks to all contributors! ❤️

Please be aware that Cortex `0.7.0` introduces some **breaking changes**. You're encouraged to read all the `[CHANGE]` entries below before upgrading your Cortex cluster. In particular:

- Cleaned up some configuration options in preparation for the Cortex `1.0.0` release (see also the [annotated config file breaking changes](#annotated-config-file-breaking-changes) below):
  - Removed CLI flags support to configure the schema (see [how to migrate from flags to schema file](https://cortexmetrics.io/docs/configuration/schema-configuration/#migrating-from-flags-to-schema-file))
  - Renamed CLI flag `-config-yaml` to `-schema-config-file`
  - Removed CLI flag `-store.min-chunk-age` in favor of `-querier.query-store-after`. The corresponding YAML config option `ingestermaxquerylookback` has been renamed to [`query_ingesters_within`](https://cortexmetrics.io/docs/configuration/configuration-file/#querier-config)
  - Deprecated CLI flag `-frontend.cache-split-interval` in favor of `-querier.split-queries-by-interval`
  - Renamed the YAML config option `defaul_validity` to `default_validity`
  - Removed the YAML config option `config_store` (in the [`alertmanager YAML config`](https://cortexmetrics.io/docs/configuration/configuration-file/#alertmanager-config)) in favor of `store`
  - Removed the YAML config root block `configdb` in favor of [`configs`](https://cortexmetrics.io/docs/configuration/configuration-file/#configs-config). This change is also reflected in the following CLI flags renaming:
      * `-database.*` -> `-configs.database.*`
      * `-database.migrations` -> `-configs.database.migrations-dir`
  - Removed the fluentd-based billing infrastructure including the CLI flags:
      * `-distributor.enable-billing`
      * `-billing.max-buffered-events`
      * `-billing.retry-delay`
      * `-billing.ingester`
- Removed support for using denormalised tokens in the ring. Before upgrading, make sure your Cortex cluster is already running `v0.6.0` or an earlier version with `-ingester.normalise-tokens=true`

### Full changelog

* [CHANGE] Removed support for flags to configure schema. Further, the flag for specifying the config file (`-config-yaml`) has been deprecated. Please use `-schema-config-file`. See the [Schema Configuration documentation](https://cortexmetrics.io/docs/configuration/schema-configuration/) for more details on how to configure the schema using the YAML file. #2221
* [CHANGE] In the config file, the root level `config_store` config option has been moved to `alertmanager` > `store` > `configdb`. #2125
* [CHANGE] Removed unnecessary `frontend.cache-split-interval` in favor of `querier.split-queries-by-interval` both to reduce configuration complexity and guarantee alignment of these two configs. Starting from now, `-querier.cache-results` may only be enabled in conjunction with `-querier.split-queries-by-interval` (previously the cache interval default was `24h` so if you want to preserve the same behaviour you should set `-querier.split-queries-by-interval=24h`). #2040
* [CHANGE] Renamed Configs configuration options. #2187
  * configuration options
    * `-database.*` -> `-configs.database.*`
    * `-database.migrations` -> `-configs.database.migrations-dir`
  * config file
    * `configdb.uri:` -> `configs.database.uri:`
    * `configdb.migrationsdir:` -> `configs.database.migrations_dir:`
    * `configdb.passwordfile:` -> `configs.database.password_file:`
* [CHANGE] Moved `-store.min-chunk-age` to the Querier config as `-querier.query-store-after`, allowing the store to be skipped during query time if the metrics wouldn't be found. The YAML config option `ingestermaxquerylookback` has been renamed to `query_ingesters_within` to match its CLI flag. #1893
* [CHANGE] Renamed the cache configuration setting `defaul_validity` to `default_validity`. #2140
* [CHANGE] Remove fluentd-based billing infrastructure and flags such as `-distributor.enable-billing`. #1491
* [CHANGE] Removed remaining support for using denormalised tokens in the ring. If you're still running ingesters with denormalised tokens (Cortex 0.4 or earlier, with `-ingester.normalise-tokens=false`), such ingesters will now be completely invisible to distributors and need to be either switched to Cortex 0.6.0 or later, or be configured to use normalised tokens. #2034
* [CHANGE] The frontend http server will now send 502 in case of deadline exceeded and 499 if the user requested cancellation. #2156
* [CHANGE] We now enforce queries to be up to `-querier.max-query-into-future` into the future (defaults to 10m). #1929
  * `-store.min-chunk-age` has been removed
  * `-querier.query-store-after` has been added in it's place.
* [CHANGE] Removed unused `/validate_expr endpoint`. #2152
* [CHANGE] Updated Prometheus dependency to v2.16.0. This Prometheus version uses Active Query Tracker to limit concurrent queries. In order to keep `-querier.max-concurrent` working, Active Query Tracker is enabled by default, and is configured to store its data to `active-query-tracker` directory (relative to current directory when Cortex started). This can be changed by using `-querier.active-query-tracker-dir` option. Purpose of Active Query Tracker is to log queries that were running when Cortex crashes. This logging happens on next Cortex start. #2088
* [CHANGE] Default to BigChunk encoding; may result in slightly higher disk usage if many timeseries have a constant value, but should generally result in fewer, bigger chunks. #2207
* [CHANGE] WAL replays are now done while the rest of Cortex is starting, and more specifically, when HTTP server is running. This makes it possible to scrape metrics during WAL replays. Applies to both chunks and experimental blocks storage. #2222
* [CHANGE] Cortex now has `/ready` probe for all services, not just ingester and querier as before. In single-binary mode, /ready reports 204 only if all components are running properly. #2166
* [CHANGE] If you are vendoring Cortex and use its components in your project, be aware that many Cortex components no longer start automatically when they are created. You may want to review PR and attached document. #2166
* [CHANGE] Experimental TSDB: the querier in-memory index cache used by the experimental blocks storage shifted from per-tenant to per-querier. The `-experimental.tsdb.bucket-store.index-cache-size-bytes` now configures the per-querier index cache max size instead of a per-tenant cache and its default has been increased to 1GB. #2189
* [CHANGE] Experimental TSDB: TSDB head compaction interval and concurrency is now configurable (defaults to 1 min interval and 5 concurrent head compactions). New options: `-experimental.tsdb.head-compaction-interval` and `-experimental.tsdb.head-compaction-concurrency`. #2172
* [CHANGE] Experimental TSDB: switched the blocks storage index header to the binary format. This change is expected to have no visible impact, except lower startup times and memory usage in the queriers. It's possible to switch back to the old JSON format via the flag `-experimental.tsdb.bucket-store.binary-index-header-enabled=false`. #2223
* [CHANGE] Experimental Memberlist KV store can now be used in single-binary Cortex. Attempts to use it previously would fail with panic. This change also breaks existing binary protocol used to exchange gossip messages, so this version will not be able to understand gossiped Ring when used in combination with the previous version of Cortex. Easiest way to upgrade is to shutdown old Cortex installation, and restart it with new version. Incremental rollout works too, but with reduced functionality until all components run the same version. #2016
* [FEATURE] Added a read-only local alertmanager config store using files named corresponding to their tenant id. #2125
* [FEATURE] Added flag `-experimental.ruler.enable-api` to enable the ruler api which implements the Prometheus API `/api/v1/rules` and `/api/v1/alerts` endpoints under the configured `-http.prefix`. #1999
* [FEATURE] Added sharding support to compactor when using the experimental TSDB blocks storage. #2113
* [FEATURE] Added ability to override YAML config file settings using environment variables. #2147
  * `-config.expand-env`
* [FEATURE] Added flags to disable Alertmanager notifications methods. #2187
  * `-configs.notifications.disable-email`
  * `-configs.notifications.disable-webhook`
* [FEATURE] Add /config HTTP endpoint which exposes the current Cortex configuration as YAML. #2165
* [FEATURE] Allow Prometheus remote write directly to ingesters. #1491
* [FEATURE] Introduced new standalone service `query-tee` that can be used for testing purposes to send the same Prometheus query to multiple backends (ie. two Cortex clusters ingesting the same metrics) and compare the performances. #2203
* [FEATURE] Fan out parallelizable queries to backend queriers concurrently. #1878
  * `querier.parallelise-shardable-queries` (bool)
  * Requires a shard-compatible schema (v10+)
  * This causes the number of traces to increase accordingly.
  * The query-frontend now requires a schema config to determine how/when to shard queries, either from a file or from flags (i.e. by the `config-yaml` CLI flag). This is the same schema config the queriers consume. The schema is only required to use this option.
  * It's also advised to increase downstream concurrency controls as well:
    * `querier.max-outstanding-requests-per-tenant`
    * `querier.max-query-parallelism`
    * `querier.max-concurrent`
    * `server.grpc-max-concurrent-streams` (for both query-frontends and queriers)
* [FEATURE] Added user sub rings to distribute users to a subset of ingesters. #1947
  * `-experimental.distributor.user-subring-size`
* [FEATURE] Add flag `-experimental.tsdb.stripe-size` to expose TSDB stripe size option. #2185
* [FEATURE] Experimental Delete Series: Added support for Deleting Series with Prometheus style API. Needs to be enabled first by setting `-purger.enable` to `true`. Deletion only supported when using `boltdb` and `filesystem` as index and object store respectively. Support for other stores to follow in separate PRs #2103
* [ENHANCEMENT] Alertmanager: Expose Per-tenant alertmanager metrics #2124
* [ENHANCEMENT] Add `status` label to `cortex_alertmanager_configs` metric to gauge the number of valid and invalid configs. #2125
* [ENHANCEMENT] Cassandra Authentication: added the `custom_authenticators` config option that allows users to authenticate with cassandra clusters using password authenticators that are not approved by default in [gocql](https://github.com/gocql/gocql/blob/81b8263d9fe526782a588ef94d3fa5c6148e5d67/conn.go#L27) #2093
* [ENHANCEMENT] Cassandra Storage: added `max_retries`, `retry_min_backoff` and `retry_max_backoff` configuration options to enable retrying recoverable errors. #2054
* [ENHANCEMENT] Allow to configure HTTP and gRPC server listen address, maximum number of simultaneous connections and connection keepalive settings.
  * `-server.http-listen-address`
  * `-server.http-conn-limit`
  * `-server.grpc-listen-address`
  * `-server.grpc-conn-limit`
  * `-server.grpc.keepalive.max-connection-idle`
  * `-server.grpc.keepalive.max-connection-age`
  * `-server.grpc.keepalive.max-connection-age-grace`
  * `-server.grpc.keepalive.time`
  * `-server.grpc.keepalive.timeout`
* [ENHANCEMENT] PostgreSQL: Bump up `github.com/lib/pq` from `v1.0.0` to `v1.3.0` to support PostgreSQL SCRAM-SHA-256 authentication. #2097
* [ENHANCEMENT] Cassandra Storage: User no longer need `CREATE` privilege on `<all keyspaces>` if given keyspace exists. #2032
* [ENHANCEMENT] Cassandra Storage: added `password_file` configuration options to enable reading Cassandra password from file. #2096
* [ENHANCEMENT] Configs API: Allow GET/POST configs in YAML format. #2181
* [ENHANCEMENT] Background cache writes are batched to improve parallelism and observability. #2135
* [ENHANCEMENT] Add automatic repair for checkpoint and WAL. #2105
* [ENHANCEMENT] Support `lastEvaluation` and `evaluationTime` in `/api/v1/rules` endpoints and make order of groups stable. #2196
* [ENHANCEMENT] Skip expired requests in query-frontend scheduling. #2082
* [ENHANCEMENT] Add ability to configure gRPC keepalive settings. #2066
* [ENHANCEMENT] Experimental TSDB: Export TSDB Syncer metrics from Compactor component, they are prefixed with `cortex_compactor_`. #2023
* [ENHANCEMENT] Experimental TSDB: Added dedicated flag `-experimental.tsdb.bucket-store.tenant-sync-concurrency` to configure the maximum number of concurrent tenants for which blocks are synched. #2026
* [ENHANCEMENT] Experimental TSDB: Expose metrics for objstore operations (prefixed with `cortex_<component>_thanos_objstore_`, component being one of `ingester`, `querier` and `compactor`). #2027
* [ENHANCEMENT] Experimental TSDB: Added support for Azure Storage to be used for block storage, in addition to S3 and GCS. #2083
* [ENHANCEMENT] Experimental TSDB: Reduced memory allocations in the ingesters when using the experimental blocks storage. #2057
* [ENHANCEMENT] Experimental Memberlist KV: expose `-memberlist.gossip-to-dead-nodes-time` and `-memberlist.dead-node-reclaim-time` options to control how memberlist library handles dead nodes and name reuse. #2131
* [BUGFIX] Alertmanager: fixed panic upon applying a new config, caused by duplicate metrics registration in the `NewPipelineBuilder` function. #211
* [BUGFIX] Azure Blob ChunkStore: Fixed issue causing `invalid chunk checksum` errors. #2074
* [BUGFIX] The gauge `cortex_overrides_last_reload_successful` is now only exported by components that use a `RuntimeConfigManager`. Previously, for components that do not initialize a `RuntimeConfigManager` (such as the compactor) the gauge was initialized with 0 (indicating error state) and then never updated, resulting in a false-negative permanent error state. #2092
* [BUGFIX] Fixed WAL metric names, added the `cortex_` prefix.
* [BUGFIX] Restored histogram `cortex_configs_request_duration_seconds` #2138
* [BUGFIX] Fix wrong syntax for `url` in config-file-reference. #2148
* [BUGFIX] Fixed some 5xx status code returned by the query-frontend when they should actually be 4xx. #2122
* [BUGFIX] Fixed leaked goroutines in the querier. #2070
* [BUGFIX] Experimental TSDB: fixed `/all_user_stats` and `/api/prom/user_stats` endpoints when using the experimental TSDB blocks storage. #2042
* [BUGFIX] Experimental TSDB: fixed ruler to correctly work with the experimental TSDB blocks storage. #2101

### Changes to denormalised tokens in the ring

Cortex 0.4.0 is the last version that can *write* denormalised tokens. Cortex 0.5.0 and above always write normalised tokens.

Cortex 0.6.0 is the last version that can *read* denormalised tokens. Starting with Cortex 0.7.0 only normalised tokens are supported, and ingesters writing denormalised tokens to the ring (running Cortex 0.4.0 or earlier with `-ingester.normalise-tokens=false`) are ignored by distributors. Such ingesters should either switch to using normalised tokens, or be upgraded to Cortex 0.5.0 or later.

### Known issues

- The gRPC streaming for ingesters doesn't work when using the experimental TSDB blocks storage. Please do not enable `-querier.ingester-streaming` if you're using the TSDB blocks storage. If you want to enable it, you can build Cortex from `master` given the issue has been fixed after Cortex `0.7` branch has been cut and the fix wasn't included in the `0.7` because related to an experimental feature.

### Annotated config file breaking changes

In this section you can find a config file diff showing the breaking changes introduced in Cortex `0.7`. You can also find the [full configuration file reference doc](https://cortexmetrics.io/docs/configuration/configuration-file/) in the website.

 ```diff
### Root level config

 # "configdb" has been moved to "alertmanager > store > configdb".
-[configdb: <configdb_config>]

 # "config_store" has been renamed to "configs".
-[config_store: <configstore_config>]
+[configs: <configs_config>]


### `distributor_config`

 # The support to hook an external billing system has been removed.
-[enable_billing: <boolean> | default = false]
-billing:
-  [maxbufferedevents: <int> | default = 1024]
-  [retrydelay: <duration> | default = 500ms]
-  [ingesterhostport: <string> | default = "localhost:24225"]


### `querier_config`

 # "ingestermaxquerylookback" has been renamed to "query_ingesters_within".
-[ingestermaxquerylookback: <duration> | default = 0s]
+[query_ingesters_within: <duration> | default = 0s]


### `queryrange_config`

results_cache:
  cache:
     # "defaul_validity" has been renamed to "default_validity".
-    [defaul_validity: <duration> | default = 0s]
+    [default_validity: <duration> | default = 0s]

   # "cache_split_interval" has been deprecated in favor of "split_queries_by_interval".
-  [cache_split_interval: <duration> | default = 24h0m0s]


### `alertmanager_config`

# The "store" config block has been added. This includes "configdb" which previously
# was the "configdb" root level config block.
+store:
+  [type: <string> | default = "configdb"]
+  [configdb: <configstore_config>]
+  local:
+    [path: <string> | default = ""]


### `storage_config`

index_queries_cache_config:
   # "defaul_validity" has been renamed to "default_validity".
-  [defaul_validity: <duration> | default = 0s]
+  [default_validity: <duration> | default = 0s]


### `chunk_store_config`

chunk_cache_config:
   # "defaul_validity" has been renamed to "default_validity".
-  [defaul_validity: <duration> | default = 0s]
+  [default_validity: <duration> | default = 0s]

write_dedupe_cache_config:
   # "defaul_validity" has been renamed to "default_validity".
-  [defaul_validity: <duration> | default = 0s]
+  [default_validity: <duration> | default = 0s]

 # "min_chunk_age" has been removed in favor of "querier > query_store_after".
-[min_chunk_age: <duration> | default = 0s]


### `configs_config`

-# "uri" has been moved to "database > uri".
-[uri: <string> | default = "postgres://postgres@configs-db.weave.local/configs?sslmode=disable"]

-# "migrationsdir" has been moved to "database > migrations_dir".
-[migrationsdir: <string> | default = ""]

-# "passwordfile" has been moved to "database > password_file".
-[passwordfile: <string> | default = ""]

+database:
+  [uri: <string> | default = "postgres://postgres@configs-db.weave.local/configs?sslmode=disable"]
+  [migrations_dir: <string> | default = ""]
+  [password_file: <string> | default = ""]
```

## 0.6.1 / 2020-02-05

* [BUGFIX] Fixed parsing of the WAL configuration when specified in the YAML config file. #2071

## 0.6.0 / 2020-01-28

Note that the ruler flags need to be changed in this upgrade. You're moving from a single node ruler to something that might need to be sharded.
Further, if you're using the configs service, we've upgraded the migration library and this requires some manual intervention. See full instructions below to upgrade your PostgreSQL.

* [CHANGE] The frontend component now does not cache results if it finds a `Cache-Control` header and if one of its values is `no-store`. #1974
* [CHANGE] Flags changed with transition to upstream Prometheus rules manager:
  * `-ruler.client-timeout` is now `ruler.configs.client-timeout` in order to match `ruler.configs.url`.
  * `-ruler.group-timeout`has been removed.
  * `-ruler.num-workers` has been removed.
  * `-ruler.rule-path` has been added to specify where the prometheus rule manager will sync rule files.
  * `-ruler.storage.type` has beem added to specify the rule store backend type, currently only the configdb.
  * `-ruler.poll-interval` has been added to specify the interval in which to poll new rule groups.
  * `-ruler.evaluation-interval` default value has changed from `15s` to `1m` to match the default evaluation interval in Prometheus.
  * Ruler sharding requires a ring which can be configured via the ring flags prefixed by `ruler.ring.`. #1987
* [CHANGE] Use relative links from /ring page to make it work when used behind reverse proxy. #1896
* [CHANGE] Deprecated `-distributor.limiter-reload-period` flag. #1766
* [CHANGE] Ingesters now write only normalised tokens to the ring, although they can still read denormalised tokens used by other ingesters. `-ingester.normalise-tokens` is now deprecated, and ignored. If you want to switch back to using denormalised tokens, you need to downgrade to Cortex 0.4.0. Previous versions don't handle claiming tokens from normalised ingesters correctly. #1809
* [CHANGE] Overrides mechanism has been renamed to "runtime config", and is now separate from limits. Runtime config is simply a file that is reloaded by Cortex every couple of seconds. Limits and now also multi KV use this mechanism.<br />New arguments were introduced: `-runtime-config.file` (defaults to empty) and `-runtime-config.reload-period` (defaults to 10 seconds), which replace previously used `-limits.per-user-override-config` and `-limits.per-user-override-period` options. Old options are still used if `-runtime-config.file` is not specified. This change is also reflected in YAML configuration, where old `limits.per_tenant_override_config` and `limits.per_tenant_override_period` fields are replaced with `runtime_config.file` and `runtime_config.period` respectively. #1749
* [CHANGE] Cortex now rejects data with duplicate labels. Previously, such data was accepted, with duplicate labels removed with only one value left. #1964
* [CHANGE] Changed the default value for `-distributor.ha-tracker.prefix` from `collectors/` to `ha-tracker/` in order to not clash with other keys (ie. ring) stored in the same key-value store. #1940
* [FEATURE] Experimental: Write-Ahead-Log added in ingesters for more data reliability against ingester crashes. #1103
  * `--ingester.wal-enabled`: Setting this to `true` enables writing to WAL during ingestion.
  * `--ingester.wal-dir`: Directory where the WAL data should be stored and/or recovered from.
  * `--ingester.checkpoint-enabled`: Set this to `true` to enable checkpointing of in-memory chunks to disk.
  * `--ingester.checkpoint-duration`: This is the interval at which checkpoints should be created.
  * `--ingester.recover-from-wal`: Set this to `true` to recover data from an existing WAL.
  * For more information, please checkout the ["Ingesters with WAL" guide](https://cortexmetrics.io/docs/guides/ingesters-with-wal/).
* [FEATURE] The distributor can now drop labels from samples (similar to the removal of the replica label for HA ingestion) per user via the `distributor.drop-label` flag. #1726
* [FEATURE] Added flag `debug.mutex-profile-fraction` to enable mutex profiling #1969
* [FEATURE] Added `global` ingestion rate limiter strategy. Deprecated `-distributor.limiter-reload-period` flag. #1766
* [FEATURE] Added support for Microsoft Azure blob storage to be used for storing chunk data. #1913
* [FEATURE] Added readiness probe endpoint`/ready` to queriers. #1934
* [FEATURE] Added "multi" KV store that can interact with two other KV stores, primary one for all reads and writes, and secondary one, which only receives writes. Primary/secondary store can be modified in runtime via runtime-config mechanism (previously "overrides"). #1749
* [FEATURE] Added support to store ring tokens to a file and read it back on startup, instead of generating/fetching the tokens to/from the ring. This feature can be enabled with the flag `-ingester.tokens-file-path`. #1750
* [FEATURE] Experimental TSDB: Added `/series` API endpoint support with TSDB blocks storage. #1830
* [FEATURE] Experimental TSDB: Added TSDB blocks `compactor` component, which iterates over users blocks stored in the bucket and compact them according to the configured block ranges. #1942
* [ENHANCEMENT] metric `cortex_ingester_flush_reasons` gets a new `reason` value: `Spread`, when `-ingester.spread-flushes` option is enabled. #1978
* [ENHANCEMENT] Added `password` and `enable_tls` options to redis cache configuration. Enables usage of Microsoft Azure Cache for Redis service. #1923
* [ENHANCEMENT] Upgraded Kubernetes API version for deployments from `extensions/v1beta1` to `apps/v1`. #1941
* [ENHANCEMENT] Experimental TSDB: Open existing TSDB on startup to prevent ingester from becoming ready before it can accept writes. The max concurrency is set via `--experimental.tsdb.max-tsdb-opening-concurrency-on-startup`. #1917
* [ENHANCEMENT] Experimental TSDB: Querier now exports aggregate metrics from Thanos bucket store and in memory index cache (many metrics to list, but all have `cortex_querier_bucket_store_` or `cortex_querier_blocks_index_cache_` prefix). #1996
* [ENHANCEMENT] Experimental TSDB: Improved multi-tenant bucket store. #1991
  * Allowed to configure the blocks sync interval via `-experimental.tsdb.bucket-store.sync-interval` (0 disables the sync)
  * Limited the number of tenants concurrently synched by `-experimental.tsdb.bucket-store.block-sync-concurrency`
  * Renamed `cortex_querier_sync_seconds` metric to `cortex_querier_blocks_sync_seconds`
  * Track `cortex_querier_blocks_sync_seconds` metric for the initial sync too
* [BUGFIX] Fixed unnecessary CAS operations done by the HA tracker when the jitter is enabled. #1861
* [BUGFIX] Fixed ingesters getting stuck in a LEAVING state after coming up from an ungraceful exit. #1921
* [BUGFIX] Reduce memory usage when ingester Push() errors. #1922
* [BUGFIX] Table Manager: Fixed calculation of expected tables and creation of tables from next active schema considering grace period. #1976
* [BUGFIX] Experimental TSDB: Fixed ingesters consistency during hand-over when using experimental TSDB blocks storage. #1854 #1818
* [BUGFIX] Experimental TSDB: Fixed metrics when using experimental TSDB blocks storage. #1981 #1982 #1990 #1983
* [BUGFIX] Experimental memberlist: Use the advertised address when sending packets to other peers of the Gossip memberlist. #1857
* [BUGFIX] Experimental TSDB: Fixed incorrect query results introduced in #2604 caused by a buffer incorrectly reused while iterating samples. #2697

### Upgrading PostgreSQL (if you're using configs service)

Reference: <https://github.com/golang-migrate/migrate/tree/master/database/postgres#upgrading-from-v1>

1. Install the migrate package cli tool: <https://github.com/golang-migrate/migrate/tree/master/cmd/migrate#installation>
2. Drop the `schema_migrations` table: `DROP TABLE schema_migrations;`.
2. Run the migrate command:

```bash
migrate  -path <absolute_path_to_cortex>/cmd/cortex/migrations -database postgres://localhost:5432/database force 2
```

### Known issues

- The `cortex_prometheus_rule_group_last_evaluation_timestamp_seconds` metric, tracked by the ruler, is not unregistered for rule groups not being used anymore. This issue will be fixed in the next Cortex release (see [2033](https://github.com/cortexproject/cortex/issues/2033)).

- Write-Ahead-Log (WAL) does not have automatic repair of corrupt checkpoint or WAL segments, which is possible if ingester crashes abruptly or the underlying disk corrupts. Currently the only way to resolve this is to manually delete the affected checkpoint and/or WAL segments. Automatic repair will be added in the future releases.

## 0.4.0 / 2019-12-02

* [CHANGE] The frontend component has been refactored to be easier to reuse. When upgrading the frontend, cache entries will be discarded and re-created with the new protobuf schema. #1734
* [CHANGE] Removed direct DB/API access from the ruler. `-ruler.configs.url` has been now deprecated. #1579
* [CHANGE] Removed `Delta` encoding. Any old chunks with `Delta` encoding cannot be read anymore. If `ingester.chunk-encoding` is set to `Delta` the ingester will fail to start. #1706
* [CHANGE] Setting `-ingester.max-transfer-retries` to 0 now disables hand-over when ingester is shutting down. Previously, zero meant infinite number of attempts. #1771
* [CHANGE] `dynamo` has been removed as a valid storage name to make it consistent for all components. `aws` and `aws-dynamo` remain as valid storage names.
* [CHANGE/FEATURE] The frontend split and cache intervals can now be configured using the respective flag `--querier.split-queries-by-interval` and `--frontend.cache-split-interval`.
  * If `--querier.split-queries-by-interval` is not provided request splitting is disabled by default.
  * __`--querier.split-queries-by-day` is still accepted for backward compatibility but has been deprecated. You should now use `--querier.split-queries-by-interval`. We recommend a to use a multiple of 24 hours.__
* [FEATURE] Global limit on the max series per user and metric #1760
  * `-ingester.max-global-series-per-user`
  * `-ingester.max-global-series-per-metric`
  * Requires `-distributor.replication-factor` and `-distributor.shard-by-all-labels` set for the ingesters too
* [FEATURE] Flush chunks with stale markers early with `ingester.max-stale-chunk-idle`. #1759
* [FEATURE] EXPERIMENTAL: Added new KV Store backend based on memberlist library. Components can gossip about tokens and ingester states, instead of using Consul or Etcd. #1721
* [FEATURE] EXPERIMENTAL: Use TSDB in the ingesters & flush blocks to S3/GCS ala Thanos. This will let us use an Object Store more efficiently and reduce costs. #1695
* [FEATURE] Allow Query Frontend to log slow queries with `frontend.log-queries-longer-than`. #1744
* [FEATURE] Add HTTP handler to trigger ingester flush & shutdown - used when running as a stateful set with the WAL enabled.  #1746
* [FEATURE] EXPERIMENTAL: Added GCS support to TSDB blocks storage. #1772
* [ENHANCEMENT] Reduce memory allocations in the write path. #1706
* [ENHANCEMENT] Consul client now follows recommended practices for blocking queries wrt returned Index value. #1708
* [ENHANCEMENT] Consul client can optionally rate-limit itself during Watch (used e.g. by ring watchers) and WatchPrefix (used by HA feature) operations. Rate limiting is disabled by default. New flags added: `--consul.watch-rate-limit`, and `--consul.watch-burst-size`. #1708
* [ENHANCEMENT] Added jitter to HA deduping heartbeats, configure using `distributor.ha-tracker.update-timeout-jitter-max` #1534
* [ENHANCEMENT] Add ability to flush chunks with stale markers early. #1759
* [BUGFIX] Stop reporting successful actions as 500 errors in KV store metrics. #1798
* [BUGFIX] Fix bug where duplicate labels can be returned through metadata APIs. #1790
* [BUGFIX] Fix reading of old, v3 chunk data. #1779
* [BUGFIX] Now support IAM roles in service accounts in AWS EKS. #1803
* [BUGFIX] Fixed duplicated series returned when querying both ingesters and store with the experimental TSDB blocks storage. #1778

In this release we updated the following dependencies:

- gRPC v1.25.0  (resulted in a drop of 30% CPU usage when compression is on)
- jaeger-client v2.20.0
- aws-sdk-go to v1.25.22

## 0.3.0 / 2019-10-11

This release adds support for Redis as an alternative to Memcached, and also includes many optimisations which reduce CPU and memory usage.

* [CHANGE] Gauge metrics were renamed to drop the `_total` suffix. #1685
  * In Alertmanager, `alertmanager_configs_total` is now `alertmanager_configs`
  * In Ruler, `scheduler_configs_total` is now `scheduler_configs`
  * `scheduler_groups_total` is now `scheduler_groups`.
* [CHANGE] `--alertmanager.configs.auto-slack-root` flag was dropped as auto Slack root is not supported anymore. #1597
* [CHANGE] In table-manager, default DynamoDB capacity was reduced from 3,000 units to 1,000 units. We recommend you do not run with the defaults: find out what figures are needed for your environment and set that via `-dynamodb.periodic-table.write-throughput` and `-dynamodb.chunk-table.write-throughput`.
* [FEATURE] Add Redis support for caching #1612
* [FEATURE] Allow spreading chunk writes across multiple S3 buckets #1625
* [FEATURE] Added `/shutdown` endpoint for ingester to shutdown all operations of the ingester. #1746
* [ENHANCEMENT] Upgraded Prometheus to 2.12.0 and Alertmanager to 0.19.0. #1597
* [ENHANCEMENT] Cortex is now built with Go 1.13 #1675, #1676, #1679
* [ENHANCEMENT] Many optimisations, mostly impacting ingester and querier: #1574, #1624, #1638, #1644, #1649, #1654, #1702

Full list of changes: <https://github.com/cortexproject/cortex/compare/v0.2.0...v0.3.0>

## 0.2.0 / 2019-09-05

This release has several exciting features, the most notable of them being setting `-ingester.spread-flushes` to potentially reduce your storage space by upto 50%.

* [CHANGE] Flags changed due to changes upstream in Prometheus Alertmanager #929:
  * `alertmanager.mesh.listen-address` is now `cluster.listen-address`
  * `alertmanager.mesh.peer.host` and `alertmanager.mesh.peer.service` can be replaced by `cluster.peer`
  * `alertmanager.mesh.hardware-address`, `alertmanager.mesh.nickname`, `alertmanager.mesh.password`, and `alertmanager.mesh.peer.refresh-interval` all disappear.
* [CHANGE] --claim-on-rollout flag deprecated; feature is now always on #1566
* [CHANGE] Retention period must now be a multiple of periodic table duration #1564
* [CHANGE] The value for the name label for the chunks memcache in all `cortex_cache_` metrics is now `chunksmemcache` (before it was `memcache`) #1569
* [FEATURE] Makes the ingester flush each timeseries at a specific point in the max-chunk-age cycle with `-ingester.spread-flushes`. This means multiple replicas of a chunk are very likely to contain the same contents which cuts chunk storage space by up to 66%. #1578
* [FEATURE] Make minimum number of chunk samples configurable per user #1620
* [FEATURE] Honor HTTPS for custom S3 URLs #1603
* [FEATURE] You can now point the query-frontend at a normal Prometheus for parallelisation and caching #1441
* [FEATURE] You can now specify `http_config` on alert receivers #929
* [FEATURE] Add option to use jump hashing to load balance requests to memcached #1554
* [FEATURE] Add status page for HA tracker to distributors #1546
* [FEATURE] The distributor ring page is now easier to read with alternate rows grayed out #1621

## 0.1.0 / 2019-08-07

* [CHANGE] HA Tracker flags were renamed to provide more clarity #1465
  * `distributor.accept-ha-labels` is now `distributor.ha-tracker.enable`
  * `distributor.accept-ha-samples` is now `distributor.ha-tracker.enable-for-all-users`
  * `ha-tracker.replica` is now `distributor.ha-tracker.replica`
  * `ha-tracker.cluster` is now `distributor.ha-tracker.cluster`
* [FEATURE] You can specify "heap ballast" to reduce Go GC Churn #1489
* [BUGFIX] HA Tracker no longer always makes a request to Consul/Etcd when a request is not from the active replica #1516
* [BUGFIX] Queries are now correctly cancelled by the query-frontend #1508<|MERGE_RESOLUTION|>--- conflicted
+++ resolved
@@ -1,12 +1,6 @@
 # Changelog
 
 ## master / unreleased
-<<<<<<< HEAD
-
-## 1.19.1 2025-09-20
-
-* [BUGFIX] Frontend: Fix remote read snappy input due to request string logging when query stats enabled. #7025
-=======
 * [CHANGE] StoreGateway/Alertmanager: Add default 5s connection timeout on client. #6603
 * [CHANGE] Ingester: Remove EnableNativeHistograms config flag and instead gate keep through new per-tenant limit at ingestion. #6718
 * [CHANGE] Validate a tenantID when to use a single tenant resolver. #6727
@@ -105,9 +99,11 @@
 * [BUGFIX] Compactor: Delete the prefix `blocks_meta` from the metadata fetcher metrics. #6832
 * [BUGFIX] Store Gateway: Avoid race condition by deduplicating entries in bucket stores user scan. #6863
 * [BUGFIX] Runtime-config: Change to check tenant limit validation when loading runtime config only for `all`, `distributor`, `querier`, and `ruler` targets. #6880
+* [BUGFIX] Distributor: Fix the `/distributor/all_user_stats` api to work during rolling updates on ingesters. #7026
+
+## 1.19.1 2025-09-20
+
 * [BUGFIX] Frontend: Fix remote read snappy input due to request string logging when query stats enabled. #7025
-* [BUGFIX] Distributor: Fix the `/distributor/all_user_stats` api to work during rolling updates on ingesters. #7026
->>>>>>> bb7fe1eb
 
 ## 1.19.0 2025-02-27
 
