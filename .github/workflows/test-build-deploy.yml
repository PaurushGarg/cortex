name: ci
permissions: read-all
on:
  push:
    branches: [master]
    tags:
      - v[0-9]+.[0-9]+.[0-9]+** # Tag filters not as strict due to different regex system on Github Actions
    paths-ignore:
      - 'build-image/**'
      - '.github/workflows/build-image.yml'
  pull_request:
    paths-ignore:
      - 'build-image/**'
      - '.github/workflows/build-image.yml'

jobs:
  lint:
    runs-on: ubuntu-24.04
    container:
      image: quay.io/cortexproject/build-image:master-59491e9aae
    steps:
      - name: Checkout Repo
        uses: actions/checkout@11bd71901bbe5b1630ceea73d27597364c9af683 # v4.2.2
      - name: Setup Git safe.directory
        run: |
          echo "this step is needed because when running in container, actions/checkout does not set safe.directory effectively."
          echo "See https://github.com/actions/runner/issues/2033. We should use --system instead of --global"
          git config --system --add safe.directory $GITHUB_WORKSPACE
        # Commands in the Makefile are hardcoded with an assumed file structure of the CI container
        # Symlink ensures paths specified in previous commands don’t break
      - name: Sym Link Expected Path to Workspace
        run: |
          mkdir -p /go/src/github.com/cortexproject/cortex
          ln -s $GITHUB_WORKSPACE/* /go/src/github.com/cortexproject/cortex
      - name: Lint
        run: make BUILD_IN_CONTAINER=false lint
      - name: Check Vendor Directory
        run: make BUILD_IN_CONTAINER=false mod-check
      - name: Check Protos
        run: make BUILD_IN_CONTAINER=false check-protos
      - name: Check Generated Documentation
        run: make BUILD_IN_CONTAINER=false check-doc
      - name: Check White Noise.
        run: make BUILD_IN_CONTAINER=false check-white-noise
      - name: Check Modernize
        run: make BUILD_IN_CONTAINER=false check-modernize

  test:
    runs-on: ubuntu-24.04
    container:
      image: quay.io/cortexproject/build-image:master-59491e9aae
    steps:
      - name: Checkout Repo
        uses: actions/checkout@11bd71901bbe5b1630ceea73d27597364c9af683 # v4.2.2
      - name: Setup Git safe.directory
        run: |
          echo "this step is needed because when running in container, actions/checkout does not set safe.directory effectively."
          echo "See https://github.com/actions/runner/issues/2033. We should use --system instead of --global"
          git config --system --add safe.directory $GITHUB_WORKSPACE
      - name: Sym Link Expected Path to Workspace
        run: |
          mkdir -p /go/src/github.com/cortexproject/cortex
          ln -s $GITHUB_WORKSPACE/* /go/src/github.com/cortexproject/cortex
      - name: Run Tests
        run: make BUILD_IN_CONTAINER=false test
  test-no-race:
    runs-on: ubuntu-24.04
    container:
      image: quay.io/cortexproject/build-image:master-59491e9aae
    steps:
      - name: Checkout Repo
        uses: actions/checkout@11bd71901bbe5b1630ceea73d27597364c9af683 # v4.2.2
      - name: Setup Git safe.directory
        run: |
          echo "this step is needed because when running in container, actions/checkout does not set safe.directory effectively."
          echo "See https://github.com/actions/runner/issues/2033. We should use --system instead of --global"
          git config --system --add safe.directory $GITHUB_WORKSPACE
      - name: Sym Link Expected Path to Workspace
        run: |
          mkdir -p /go/src/github.com/cortexproject/cortex
          ln -s $GITHUB_WORKSPACE/* /go/src/github.com/cortexproject/cortex
      - name: Run Tests
        run: make BUILD_IN_CONTAINER=false test-no-race

  security:
    name: CodeQL
    runs-on: ubuntu-24.04
    permissions:
      actions: read
      contents: read
      security-events: write
    steps:
      - name: Checkout repository
        uses: actions/checkout@11bd71901bbe5b1630ceea73d27597364c9af683 # v4.2.2

      # Initializes the CodeQL tools for scanning.
      - name: Initialize CodeQL
        uses: github/codeql-action/init@51f77329afa6477de8c49fc9c7046c15b9a4e79d # v3.29.5
        with:
          languages: go

      - name: Autobuild
        uses: github/codeql-action/autobuild@51f77329afa6477de8c49fc9c7046c15b9a4e79d # v3.29.5

      - name: Perform CodeQL Analysis
        uses: github/codeql-action/analyze@51f77329afa6477de8c49fc9c7046c15b9a4e79d # v3.29.5

  
  build:
    runs-on: ubuntu-24.04
    container:
      image: quay.io/cortexproject/build-image:master-59491e9aae
    steps:
      - name: Checkout Repo
        uses: actions/checkout@11bd71901bbe5b1630ceea73d27597364c9af683 # v4.2.2
      - name: Setup Git safe.directory
        run: |
          echo "this step is needed because when running in container, actions/checkout does not set safe.directory effectively."
          echo "See https://github.com/actions/runner/issues/2033. We should use --system instead of --global"
          git config --system --add safe.directory $GITHUB_WORKSPACE
      - name: Install Docker Client
        run: ./.github/workflows/scripts/install-docker.sh
      - name: Sym Link Expected Path to Workspace
        run: |
          mkdir -p /go/src/github.com/cortexproject/cortex
          ln -s $GITHUB_WORKSPACE/* /go/src/github.com/cortexproject/cortex
      - name: Build Image
        run: |
          touch build-image/.uptodate
          make BUILD_IN_CONTAINER=false
      - name: Build Website
        run: |
          touch build-image/.uptodate
          make BUILD_IN_CONTAINER=false web-build
      - name: Upload Website Artifact
        uses: actions/upload-artifact@ea165f8d65b6e75b540449e92b4886f43607fa02 # v4.6.2
        with:
          name: website public
          path: website/public/
      - name: Save Images
        run: |
          mkdir /tmp/images
          ln -s /tmp/images ./docker-images
          make BUILD_IN_CONTAINER=false save-images
      - name: Create Docker Images Archive
        run: tar -cvf images.tar /tmp/images
      - name: Upload Docker Images Artifact
        uses: actions/upload-artifact@ea165f8d65b6e75b540449e92b4886f43607fa02 # v4.6.2
        with:
          name: Docker Images
          path: ./images.tar

  integration:
    needs: build
    runs-on: ubuntu-24.04
    strategy:
      fail-fast: false
      matrix:
        tags:
          - requires_docker
          - integration_alertmanager
          - integration_backward_compatibility
          - integration_memberlist
          - integration_querier
          - integration_ruler
          - integration_query_fuzz
          - integration_remote_write_v2
    steps:
      - name: Upgrade golang
        uses: actions/setup-go@d35c59abb061a4a6fb18e82ac0862c26744d6ab5 # v5.5.0
        with:
          go-version: 1.24.0
      - name: Checkout Repo
        uses: actions/checkout@11bd71901bbe5b1630ceea73d27597364c9af683 # v4.2.2
      - name: Install Docker Client
        run: sudo ./.github/workflows/scripts/install-docker.sh
      - name: Sym Link Expected Path to Workspace
        run: |
          sudo mkdir -p /go/src/github.com/cortexproject/cortex
          sudo ln -s $GITHUB_WORKSPACE/* /go/src/github.com/cortexproject/cortex
      - name: Download Docker Images Artifacts
        uses: actions/download-artifact@d3f86a106a0bac45b974a628896c90dbdf5c8093 # v4.3.0
        with:
          name: Docker Images
      - name: Extract Docker Images Archive
        run: tar -xvf images.tar -C /
      - name: Load Docker Images
        run: |
          ln -s /tmp/images ./docker-images
          make BUILD_IN_CONTAINER=false load-images
      - name: Preload Images
        # We download docker images used by integration tests so that all images are available
        # locally and the download time doesn't account in the test execution time, which is subject
        # to a timeout
        run: |
          docker pull minio/minio:RELEASE.2024-05-28T17-19-04Z
          docker pull consul:1.8.4
          docker pull gcr.io/etcd-development/etcd:v3.4.7
          if [ "$TEST_TAGS" = "integration_backward_compatibility" ]; then
            docker pull quay.io/cortexproject/cortex:v1.13.1
            docker pull quay.io/cortexproject/cortex:v1.13.2
            docker pull quay.io/cortexproject/cortex:v1.14.0
            docker pull quay.io/cortexproject/cortex:v1.14.1
            docker pull quay.io/cortexproject/cortex:v1.15.0
            docker pull quay.io/cortexproject/cortex:v1.15.1
            docker pull quay.io/cortexproject/cortex:v1.15.2
            docker pull quay.io/cortexproject/cortex:v1.15.3
            docker pull quay.io/cortexproject/cortex:v1.16.0
            docker pull quay.io/cortexproject/cortex:v1.16.1
            docker pull quay.io/cortexproject/cortex:v1.17.0
            docker pull quay.io/cortexproject/cortex:v1.17.1
            docker pull quay.io/cortexproject/cortex:v1.18.0
            docker pull quay.io/cortexproject/cortex:v1.18.1
          elif [ "$TEST_TAGS" = "integration_query_fuzz" ]; then
            docker pull quay.io/cortexproject/cortex:v1.18.1 
            docker pull quay.io/prometheus/prometheus:v3.5.0
          fi
          docker pull memcached:1.6.1
          docker pull redis:7.0.4-alpine
        env:
          TEST_TAGS: ${{ matrix.tags }}
      - name: Integration Tests
        run: |
          export CORTEX_IMAGE_PREFIX="${IMAGE_PREFIX:-quay.io/cortexproject/}"
          export IMAGE_TAG=$(make image-tag)
          export CORTEX_IMAGE="${CORTEX_IMAGE_PREFIX}cortex:$IMAGE_TAG-amd64"
          export CORTEX_CHECKOUT_DIR="/go/src/github.com/cortexproject/cortex"
          echo "Running integration tests with image: $CORTEX_IMAGE"
          go test -tags=slicelabels,integration,${{ matrix.tags }} -timeout 2400s -v -count=1 ./integration/...
        env:
          IMAGE_PREFIX: ${{ secrets.IMAGE_PREFIX }}

  integration-configs-db:
    needs: build
    runs-on: ubuntu-24.04
    steps:
      - name: Checkout Repo
        uses: actions/checkout@11bd71901bbe5b1630ceea73d27597364c9af683 # v4.2.2
      - name: Install Docker Client
        run: sudo ./.github/workflows/scripts/install-docker.sh
      - name: Download Docker Images Artifact
        uses: actions/download-artifact@d3f86a106a0bac45b974a628896c90dbdf5c8093 # v4.3.0
        with:
          name: Docker Images
      - name: Extract Docker Images Archive
        run: tar -xvf images.tar -C /
      - name: Run Integration Configs Tests
        # Github Actions does not support TTY in their default runners yet
        run: |
          touch build-image/.uptodate
          MIGRATIONS_DIR=$(pwd)/cmd/cortex/migrations
          make BUILD_IMAGE=quay.io/cortexproject/build-image:master-59491e9aae TTY='' configs-integration-test

  deploy_website:
    needs: [build, test]
<<<<<<< HEAD
    if: (github.ref == 'refs/heads/master' || startsWith(github.ref, 'refs/tags/')) && github.repository == 'cortexproject/cortex'
=======
    if: github.ref == 'refs/heads/master' && github.repository == 'cortexproject/cortex'
>>>>>>> bb7fe1eb
    runs-on: ubuntu-24.04
    container:
      image: quay.io/cortexproject/build-image:master-59491e9aae
    steps:
      - name: Checkout Repo
        uses: actions/checkout@11bd71901bbe5b1630ceea73d27597364c9af683 # v4.2.2
        with:
          # web-deploy script expects repo to be cloned with ssh for some commands to work
          ssh-key: ${{ secrets.WEBSITE_DEPLOY_SSH_PRIVATE_KEY }}
      - name: Setup Git safe.directory
        run: |
          echo "this step is needed because when running in container, actions/checkout does not set safe.directory effectively."
          echo "See https://github.com/actions/runner/issues/2033. We should use --system instead of --global"
          git config --system --add safe.directory $GITHUB_WORKSPACE
      - name: Sym Link Expected Path to Workspace
        run: |
          mkdir -p /go/src/github.com/cortexproject/cortex
          ln -s $GITHUB_WORKSPACE/* /go/src/github.com/cortexproject/cortex
      - name: Download Website Artifact
        uses: actions/download-artifact@d3f86a106a0bac45b974a628896c90dbdf5c8093 # v4.3.0
        with:
          name: website public
          path: website/public
      - name: Setup SSH Keys and known_hosts for Github Authentication to Deploy Website
        run: |
          mkdir -p ~/.ssh
          ssh-keyscan github.com >> ~/.ssh/known_hosts
          ssh-agent -a $SSH_AUTH_SOCK > /dev/null
          ssh-add - <<< "${{ secrets.WEBSITE_DEPLOY_SSH_PRIVATE_KEY }}"
        env:
          SSH_AUTH_SOCK: /tmp/ssh_agent.sock
        shell: bash
      - name: Deploy Website
        # SSH is used to authentricate with Github because web-deploy script uses git to checkout and push to gh-pages
        run: make BUILD_IN_CONTAINER=false web-deploy
        env:
          SSH_AUTH_SOCK: /tmp/ssh_agent.sock
          GIT_SSH_COMMAND: "ssh -o StrictHostKeyChecking=no"

  deploy:
    needs: [build, test, lint, integration, integration-configs-db]
    if: (github.ref == 'refs/heads/master' || startsWith(github.ref, 'refs/tags/')) && github.repository == 'cortexproject/cortex'
    runs-on: ubuntu-24.04
    container:
      image: quay.io/cortexproject/build-image:master-59491e9aae
    steps:
      - name: Checkout Repo
        uses: actions/checkout@11bd71901bbe5b1630ceea73d27597364c9af683 # v4.2.2
      - name: Setup Git safe.directory
        run: |
          echo "this step is needed because when running in container, actions/checkout does not set safe.directory effectively."
          echo "See https://github.com/actions/runner/issues/2033. We should use --system instead of --global"
          git config --system --add safe.directory $GITHUB_WORKSPACE
      - name: Install Docker Client
        run: ./.github/workflows/scripts/install-docker.sh
      - name: Sym link Expected Path to Workspace
        run: |
          mkdir -p /go/src/github.com/cortexproject/cortex
          ln -s $GITHUB_WORKSPACE/* /go/src/github.com/cortexproject/cortex
      - name: Download Docker Images Artifact
        uses: actions/download-artifact@d3f86a106a0bac45b974a628896c90dbdf5c8093 # v4.3.0
        with:
          name: Docker Images
      - name: Extract Docker Images Archive
        run: tar -xvf images.tar -C /
      - name: Load Images
        run: |
          ln -s /tmp/images ./docker-images
          make BUILD_IN_CONTAINER=false load-images
      - name: Deploy
        run: |
          if [ -n "$DOCKER_REGISTRY_PASSWORD" ]; then
            docker login -u "$DOCKER_REGISTRY_USER" -p "$DOCKER_REGISTRY_PASSWORD"
          fi
          if [ -n "$QUAY_REGISTRY_PASSWORD" ]; then
            docker login -u "$QUAY_REGISTRY_USER" -p "$QUAY_REGISTRY_PASSWORD" quay.io;
          fi
          export IMAGE_TAG=$(make image-tag)
          ./push-images $NOQUAY
        env:
          DOCKER_REGISTRY_USER: ${{secrets.DOCKER_REGISTRY_USER}}
          DOCKER_REGISTRY_PASSWORD: ${{ secrets.DOCKER_REGISTRY_PASSWORD }}
          QUAY_REGISTRY_USER: ${{secrets.QUAY_REGISTRY_USER}}
          QUAY_REGISTRY_PASSWORD: ${{secrets.QUAY_REGISTRY_PASSWORD}}
          NOQUAY: ${{secrets.NOQUAY}}<|MERGE_RESOLUTION|>--- conflicted
+++ resolved
@@ -253,11 +253,7 @@
 
   deploy_website:
     needs: [build, test]
-<<<<<<< HEAD
-    if: (github.ref == 'refs/heads/master' || startsWith(github.ref, 'refs/tags/')) && github.repository == 'cortexproject/cortex'
-=======
     if: github.ref == 'refs/heads/master' && github.repository == 'cortexproject/cortex'
->>>>>>> bb7fe1eb
     runs-on: ubuntu-24.04
     container:
       image: quay.io/cortexproject/build-image:master-59491e9aae
